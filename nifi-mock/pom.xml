--- conflicted
+++ resolved
@@ -18,67 +18,39 @@
     <parent>
         <groupId>org.apache.nifi</groupId>
         <artifactId>nifi</artifactId>
-<<<<<<< HEAD
-        <version>1.23.2.3.2.3.3-3</version>
-=======
         <version>1.23.2.3.2.3.3-SNAPSHOT</version>
->>>>>>> 55804f11
     </parent>
     <artifactId>nifi-mock</artifactId>
     <dependencies>
         <dependency>
             <groupId>org.apache.nifi</groupId>
             <artifactId>nifi-api</artifactId>
-<<<<<<< HEAD
-            <version>1.23.2.3.2.3.3-3</version>
-=======
             <version>1.23.2.3.2.3.3-SNAPSHOT</version>
->>>>>>> 55804f11
         </dependency>
         <dependency>
             <groupId>org.apache.nifi</groupId>
             <artifactId>nifi-framework-api</artifactId>
-<<<<<<< HEAD
-            <version>1.23.2.3.2.3.3-3</version>
-=======
             <version>1.23.2.3.2.3.3-SNAPSHOT</version>
->>>>>>> 55804f11
         </dependency>
         <dependency>
             <groupId>org.apache.nifi</groupId>
             <artifactId>nifi-parameter</artifactId>
-<<<<<<< HEAD
-            <version>1.23.2.3.2.3.3-3</version>
-=======
             <version>1.23.2.3.2.3.3-SNAPSHOT</version>
->>>>>>> 55804f11
         </dependency>
         <dependency>
             <groupId>org.apache.nifi</groupId>
             <artifactId>nifi-utils</artifactId>
-<<<<<<< HEAD
-            <version>1.23.2.3.2.3.3-3</version>
-=======
             <version>1.23.2.3.2.3.3-SNAPSHOT</version>
->>>>>>> 55804f11
         </dependency>
         <dependency>
             <groupId>org.apache.nifi</groupId>
             <artifactId>nifi-framework-core-api</artifactId>
-<<<<<<< HEAD
-            <version>1.23.2.3.2.3.3-3</version>
-=======
             <version>1.23.2.3.2.3.3-SNAPSHOT</version>
->>>>>>> 55804f11
         </dependency>
         <dependency>
             <groupId>org.apache.nifi</groupId>
             <artifactId>nifi-expression-language</artifactId>
-<<<<<<< HEAD
-            <version>1.23.2.3.2.3.3-3</version>
-=======
             <version>1.23.2.3.2.3.3-SNAPSHOT</version>
->>>>>>> 55804f11
             <exclusions>
                 <exclusion>
                     <groupId>asm</groupId>
@@ -89,11 +61,7 @@
         <dependency>
             <groupId>org.apache.nifi</groupId>
             <artifactId>nifi-data-provenance-utils</artifactId>
-<<<<<<< HEAD
-            <version>1.23.2.3.2.3.3-3</version>
-=======
             <version>1.23.2.3.2.3.3-SNAPSHOT</version>
->>>>>>> 55804f11
         </dependency>
         <dependency>
             <!-- Dependency marked as compile, not test, because we have assertion
