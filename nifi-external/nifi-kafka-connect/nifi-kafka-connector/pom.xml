--- conflicted
+++ resolved
@@ -17,11 +17,7 @@
     <parent>
         <artifactId>nifi-kafka-connect</artifactId>
         <groupId>org.apache.nifi</groupId>
-<<<<<<< HEAD
-        <version>1.23.2.3.2.3.3-3</version>
-=======
         <version>1.23.2.3.2.3.3-SNAPSHOT</version>
->>>>>>> 55804f11
     </parent>
     <modelVersion>4.0.0</modelVersion>
 
@@ -37,38 +33,22 @@
         <dependency>
             <groupId>org.apache.nifi</groupId>
             <artifactId>nifi-api</artifactId>
-<<<<<<< HEAD
-            <version>1.23.2.3.2.3.3-3</version>
-=======
             <version>1.23.2.3.2.3.3-SNAPSHOT</version>
->>>>>>> 55804f11
         </dependency>
         <dependency>
             <groupId>org.apache.nifi</groupId>
             <artifactId>nifi-stateless-api</artifactId>
-<<<<<<< HEAD
-            <version>1.23.2.3.2.3.3-3</version>
-=======
             <version>1.23.2.3.2.3.3-SNAPSHOT</version>
->>>>>>> 55804f11
         </dependency>
         <dependency>
             <groupId>org.apache.nifi</groupId>
             <artifactId>nifi-stateless-bootstrap</artifactId>
-<<<<<<< HEAD
-            <version>1.23.2.3.2.3.3-3</version>
-=======
             <version>1.23.2.3.2.3.3-SNAPSHOT</version>
->>>>>>> 55804f11
         </dependency>
         <dependency>
             <groupId>org.apache.nifi</groupId>
             <artifactId>nifi-utils</artifactId>
-<<<<<<< HEAD
-            <version>1.23.2.3.2.3.3-3</version>
-=======
             <version>1.23.2.3.2.3.3-SNAPSHOT</version>
->>>>>>> 55804f11
         </dependency>
 
 
@@ -90,67 +70,39 @@
         <dependency>
             <groupId>org.apache.nifi</groupId>
             <artifactId>nifi-framework-api</artifactId>
-<<<<<<< HEAD
-            <version>1.23.2.3.2.3.3-3</version>
-=======
             <version>1.23.2.3.2.3.3-SNAPSHOT</version>
->>>>>>> 55804f11
         </dependency>
         <dependency>
             <groupId>org.apache.nifi</groupId>
             <artifactId>nifi-server-api</artifactId>
-<<<<<<< HEAD
-            <version>1.23.2.3.2.3.3-3</version>
-=======
             <version>1.23.2.3.2.3.3-SNAPSHOT</version>
->>>>>>> 55804f11
         </dependency>
         <dependency>
             <groupId>org.apache.nifi</groupId>
             <artifactId>nifi-runtime</artifactId>
-<<<<<<< HEAD
-            <version>1.23.2.3.2.3.3-3</version>
-=======
             <version>1.23.2.3.2.3.3-SNAPSHOT</version>
->>>>>>> 55804f11
         </dependency>
         <dependency>
             <groupId>org.apache.nifi</groupId>
             <artifactId>nifi-nar-utils</artifactId>
-<<<<<<< HEAD
-            <version>1.23.2.3.2.3.3-3</version>
-=======
             <version>1.23.2.3.2.3.3-SNAPSHOT</version>
->>>>>>> 55804f11
         </dependency>
         <dependency>
             <groupId>org.apache.nifi</groupId>
             <artifactId>nifi-properties</artifactId>
-<<<<<<< HEAD
-            <version>1.23.2.3.2.3.3-3</version>
-=======
             <version>1.23.2.3.2.3.3-SNAPSHOT</version>
->>>>>>> 55804f11
         </dependency>
 
         <dependency>
             <groupId>org.apache.nifi</groupId>
             <artifactId>nifi-jetty-bundle</artifactId>
-<<<<<<< HEAD
-            <version>1.23.2.3.2.3.3-3</version>
-=======
             <version>1.23.2.3.2.3.3-SNAPSHOT</version>
->>>>>>> 55804f11
             <type>nar</type>
         </dependency>
         <dependency>
             <groupId>org.apache.nifi</groupId>
             <artifactId>nifi-stateless-nar</artifactId>
-<<<<<<< HEAD
-            <version>1.23.2.3.2.3.3-3</version>
-=======
             <version>1.23.2.3.2.3.3-SNAPSHOT</version>
->>>>>>> 55804f11
             <type>nar</type>
         </dependency>
 
