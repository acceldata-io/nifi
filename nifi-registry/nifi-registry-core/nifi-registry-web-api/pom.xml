<?xml version="1.0" encoding="UTF-8"?>
<!--
  Licensed to the Apache Software Foundation (ASF) under one or more
  contributor license agreements.  See the NOTICE file distributed with
  this work for additional information regarding copyright ownership.
  The ASF licenses this file to You under the Apache License, Version 2.0
  (the "License"); you may not use this file except in compliance with
  the License.  You may obtain a copy of the License at
      http://www.apache.org/licenses/LICENSE-2.0
  Unless required by applicable law or agreed to in writing, software
  distributed under the License is distributed on an "AS IS" BASIS,
  WITHOUT WARRANTIES OR CONDITIONS OF ANY KIND, either express or implied.
  See the License for the specific language governing permissions and
  limitations under the License.
-->

<project xmlns="http://maven.apache.org/POM/4.0.0" xmlns:xsi="http://www.w3.org/2001/XMLSchema-instance" xsi:schemaLocation="http://maven.apache.org/POM/4.0.0 https://maven.apache.org/xsd/maven-4.0.0.xsd">
    <modelVersion>4.0.0</modelVersion>
    <parent>
        <groupId>org.apache.nifi.registry</groupId>
        <artifactId>nifi-registry-core</artifactId>
<<<<<<< HEAD
        <version>1.23.2.3.2.3.3-3</version>
=======
        <version>1.23.2.3.2.3.3-SNAPSHOT</version>
>>>>>>> 55804f11
    </parent>
    <artifactId>nifi-registry-web-api</artifactId>
    <packaging>war</packaging>

    <properties>
        <swagger.source.dir>${project.basedir}/src/main/resources/swagger</swagger.source.dir>
        <swagger.generated.dir>${project.build.directory}/swagger</swagger.generated.dir>
        <asciidoc.source.dir>${project.basedir}/src/main/asciidoc</asciidoc.source.dir>
        <asciidoc.generated.dir>${project.build.directory}/asciidoc</asciidoc.generated.dir>
        <docs.dir>${project.build.directory}/${project.artifactId}-${project.version}/docs/</docs.dir>
    </properties>

    <build>
        <resources>
            <resource>
                <directory>src/main/resources</directory>
            </resource>
        </resources>
        <plugins>
            <plugin>
                <groupId>org.springframework.boot</groupId>
                <artifactId>spring-boot-maven-plugin</artifactId>
                <version>${spring.boot.version}</version>
            </plugin>
            <plugin>
                <artifactId>maven-war-plugin</artifactId>
                <configuration>
                    <failOnMissingWebXml>false</failOnMissingWebXml>
                </configuration>
            </plugin>
            <plugin>
                <groupId>com.github.kongchen</groupId>
                <artifactId>swagger-maven-plugin</artifactId>
                <version>3.1.7</version>
                <executions>
                    <execution>
                        <phase>compile</phase>
                        <goals>
                            <goal>generate</goal>
                        </goals>
                        <configuration>
                            <apiSources>
                                <apiSource>
                                    <locations>
                                        <location>org.apache.nifi.registry.web.api</location>
                                    </locations>
                                    <schemes>
                                        <scheme>http</scheme>
                                        <scheme>https</scheme>
                                    </schemes>
                                    <basePath>/nifi-registry-api</basePath>
                                    <info>
                                        <title>Apache NiFi Registry REST API</title>
                                        <version>${project.version}</version>
                                        <description>
                                            The REST API provides an interface to a registry with operations for saving, versioning, reading NiFi flows and components.
                                        </description>
                                        <contact>
                                            <name>Apache NiFi Registry</name>
                                            <email>dev@nifi.apache.org</email>
                                            <url>https://nifi.apache.org</url>
                                        </contact>
                                        <license>
                                            <url>https://www.apache.org/licenses/LICENSE-2.0.html</url>
                                            <name>Apache 2.0 License</name>
                                        </license>
                                        <termsOfService>As described in the license</termsOfService>
                                    </info>
                                    <securityDefinitions>
                                        <securityDefinition>
                                            <jsonPath>${swagger.source.dir}/security-definitions.json</jsonPath>
                                        </securityDefinition>
                                    </securityDefinitions>
                                    <swaggerDirectory>${swagger.generated.dir}</swaggerDirectory>
                                </apiSource>
                            </apiSources>
                        </configuration>
                    </execution>
                </executions>
            </plugin>
            <plugin>
                <artifactId>maven-resources-plugin</artifactId>
                <executions>
                    <execution>
                        <id>copy-resources</id>
                        <phase>validate</phase>
                        <goals>
                            <goal>copy-resources</goal>
                        </goals>
                        <configuration>
                            <outputDirectory>${docs.dir}/rest-api/images</outputDirectory>
                            <resources>
                                <resource>
                                    <directory>src/main/resources/images</directory>
                                </resource>
                            </resources>
                        </configuration>
                    </execution>
                </executions>
            </plugin>
            <plugin>
                <groupId>io.swagger.codegen.v3</groupId>
                <artifactId>swagger-codegen-maven-plugin</artifactId>
                <version>3.0.33</version>
                <executions>
                    <execution>
                        <phase>compile</phase>
                        <goals>
                            <goal>generate</goal>
                        </goals>
                        <configuration>
                            <inputSpec>${swagger.generated.dir}/swagger.json</inputSpec>
                            <output>${docs.dir}/rest-api</output>
                            <language>html</language>
                            <templateDirectory>src/main/resources/templates</templateDirectory>
                        </configuration>
                    </execution>
	        </executions>
            <dependencies>
                <dependency>
                    <groupId>com.github.jknack</groupId>
                    <artifactId>handlebars</artifactId>
                    <version>4.3.1</version>
                </dependency>
            </dependencies>
            </plugin>
            <plugin>
                <groupId>com.googlecode.maven-download-plugin</groupId>
                <artifactId>download-maven-plugin</artifactId>
                <version>1.6.8</version>
                <executions>
                    <execution>
                        <id>download-swagger-ui</id>
                        <!-- This plugin downloads swagger UI static assets during the build, to be
                             served by the web app to render the dynamically generated Swagger spec.
                             For offline development, or to build without the swagger UI, activate
                             the "no-swagger-ui" maven profile during the build with the "-P" flag -->
                        <goals>
                            <goal>wget</goal>
                        </goals>
                        <configuration>
                            <url>https://github.com/swagger-api/swagger-ui/archive/v${swagger.ui.version}.tar.gz</url>
                            <unpack>true</unpack>
                            <outputDirectory>${project.build.directory}</outputDirectory>
                        </configuration>
                    </execution>
                </executions>
            </plugin>
            <plugin>
                <groupId>org.apache.maven.plugins</groupId>
                <artifactId>maven-antrun-plugin</artifactId>
                <executions>
                    <execution>
                        <id>bundle-swagger-ui</id>
                        <phase>prepare-package</phase>
                        <goals>
                            <goal>run</goal>
                        </goals>
                        <configuration>
                            <target>
                                <sequential>
                                    <echo>Copy static Swagger UI files to target</echo>
                                    <copy todir="${project.build.directory}/classes/static/swagger">
                                        <fileset dir="${project.build.directory}/swagger-ui-${swagger.ui.version}/dist">
                                            <include name="**" />
                                        </fileset>
                                    </copy>
                                    <echo>Disable schema validation by removing validatorUrl</echo>
                                    <replace token="https://online.swagger.io/validator" value="" dir="${project.build.directory}/classes/static/swagger">
                                        <include name="swagger-ui-bundle.js" />
                                        <include name="swagger-ui-standalone-preset.js" />
                                    </replace>
                                    <echo>Rename 'index.html' to 'ui.html'</echo>
                                    <move file="${project.build.directory}/classes/static/swagger/index.html" tofile="${project.build.directory}/classes/static/swagger/ui.html" />
                                    <echo>Replace default swagger.json location</echo>
                                    <replace token="http://petstore.swagger.io/v2/swagger.json" value="/nifi-registry-api/swagger/swagger.json" dir="${project.build.directory}/classes/static/swagger">
                                        <include name="ui.html" />
                                    </replace>
                                    <echo>Copy swagger.json into static assets folder</echo>
                                    <copy todir="${project.build.directory}/classes/static/swagger">
                                        <fileset dir="${project.build.directory}/swagger">
                                            <include name="*.json" />
                                        </fileset>
                                    </copy>
                                </sequential>
                            </target>
                        </configuration>
                    </execution>
                </executions>
            </plugin>
            <plugin>
                <groupId>org.apache.rat</groupId>
                <artifactId>apache-rat-plugin</artifactId>
                <configuration>
                    <excludes combine.children="append">
                        <exclude>src/test/resources/test-versioned-flow-snapshot.json</exclude>
                    </excludes>
                </configuration>
            </plugin>
        </plugins>
    </build>

    <profiles>
        <profile>
            <id>no-swagger-ui</id>
            <!-- Activate this profile with "-P no-swagger-ui" to disable the Swagger UI
                 static assets from being downloaded and bundled with the web api WAR. -->
            <build>
                <plugins>
                    <plugin>
                        <groupId>com.googlecode.maven-download-plugin</groupId>
                        <artifactId>download-maven-plugin</artifactId>
                        <version>1.2.1</version>
                        <executions>
                            <execution>
                                <id>download-swagger-ui</id>
                                <phase>none</phase>
                            </execution>
                        </executions>
                    </plugin>
                    <plugin>
                        <groupId>org.apache.maven.plugins</groupId>
                        <artifactId>maven-antrun-plugin</artifactId>
                        <version>1.8</version>
                        <executions>
                            <execution>
                                <id>bundle-swagger-ui</id>
                                <phase>none</phase>
                            </execution>
                        </executions>
                    </plugin>
                </plugins>
            </build>
        </profile>
        <profile>
            <!-- This profile provides configuration to allow NiFi Registry to be compiled on JDKs above 1.8. -->
            <id>jigsaw</id>
            <activation>
                <jdk>(1.8,)</jdk>
            </activation>
            <!-- These dependencies would normally be transitive deps of framework and data model, but we want to
                redeclare them with provided scope so that they don't end up in WEB-INF/lib of the WAR, they will
                be added to the lib/java11 directory and added to the classpath based on the JVM being used -->
            <dependencies>
                <dependency>
                    <groupId>jakarta.xml.bind</groupId>
                    <artifactId>jakarta.xml.bind-api</artifactId>
                    <scope>provided</scope>
                </dependency>
                <dependency>
                    <groupId>org.glassfish.jaxb</groupId>
                    <artifactId>jaxb-runtime</artifactId>
                    <scope>provided</scope>
                </dependency>
            </dependencies>
        </profile>
    </profiles>

    <dependencies>
        <dependency>
            <groupId>org.springframework.boot</groupId>
            <artifactId>spring-boot-starter-web</artifactId>
            <version>${spring.boot.version}</version>
            <exclusions>
                <!-- Spring Boot Starter Logging 2 does not support Logback 1.3 -->
                <exclusion>
                    <groupId>org.springframework.boot</groupId>
                    <artifactId>spring-boot-starter-logging</artifactId>
                </exclusion>
            </exclusions>
        </dependency>

        <dependency>
            <groupId>org.springframework.boot</groupId>
            <artifactId>spring-boot-starter-jersey</artifactId>
            <version>${spring.boot.version}</version>
            <exclusions>
                <!-- spring-boot-starter-jersey brings in a Spring 4.x version of spring-aop which causes problems -->
                <exclusion>
                    <groupId>org.springframework</groupId>
                    <artifactId>spring-aop</artifactId>
                </exclusion>
                <!-- JDK 8 will already have jaxb-api, and JDKs above 8 we activate a profile to include it -->
                <exclusion>
                    <groupId>javax.xml.bind</groupId>
                    <artifactId>jaxb-api</artifactId>
                </exclusion>
            </exclusions>
        </dependency>
        <!-- Exclude micrometer-core because it creates a class cast issue with logback, revisit later -->
        <dependency>
            <groupId>org.springframework.boot</groupId>
            <artifactId>spring-boot-starter-actuator</artifactId>
            <version>${spring.boot.version}</version>
            <exclusions>
                <exclusion>
                    <groupId>io.micrometer</groupId>
                    <artifactId>micrometer-core</artifactId>
                </exclusion>
            </exclusions>
        </dependency>
        <dependency>
            <groupId>org.springframework.security.kerberos</groupId>
            <artifactId>spring-security-kerberos-core</artifactId>
            <version>1.0.1.RELEASE</version>
            <exclusions>
                <exclusion>
                    <groupId>org.springframework</groupId>
                    <artifactId>spring-core</artifactId>
                </exclusion>
                <exclusion>
                    <groupId>org.springframework.security</groupId>
                    <artifactId>spring-security-core</artifactId>
                </exclusion>
            </exclusions>
        </dependency>
        <!-- Must be marked provided in order to produce a correct WAR -->
        <dependency>
            <groupId>org.springframework.boot</groupId>
            <artifactId>spring-boot-starter-tomcat</artifactId>
            <version>${spring.boot.version}</version>
            <scope>provided</scope>
        </dependency>
        <dependency>
            <groupId>org.apache.nifi.registry</groupId>
            <artifactId>nifi-registry-framework</artifactId>
<<<<<<< HEAD
            <version>1.23.2.3.2.3.3-3</version>
=======
            <version>1.23.2.3.2.3.3-SNAPSHOT</version>
>>>>>>> 55804f11
        </dependency>
        <dependency>
            <groupId>org.apache.nifi.registry</groupId>
            <artifactId>nifi-registry-revision-spring-jdbc</artifactId>
<<<<<<< HEAD
            <version>1.23.2.3.2.3.3-3</version>
=======
            <version>1.23.2.3.2.3.3-SNAPSHOT</version>
>>>>>>> 55804f11
        </dependency>
        <dependency>
            <groupId>org.apache.nifi.registry</groupId>
            <artifactId>nifi-registry-revision-entity-service</artifactId>
<<<<<<< HEAD
            <version>1.23.2.3.2.3.3-3</version>
=======
            <version>1.23.2.3.2.3.3-SNAPSHOT</version>
>>>>>>> 55804f11
        </dependency>
        <dependency>
            <groupId>org.apache.nifi</groupId>
            <artifactId>nifi-property-utils</artifactId>
            <scope>provided</scope> <!-- will be in lib dir -->
        </dependency>
        <dependency>
            <groupId>org.apache.nifi.registry</groupId>
            <artifactId>nifi-registry-properties</artifactId>
<<<<<<< HEAD
            <version>1.23.2.3.2.3.3-3</version>
=======
            <version>1.23.2.3.2.3.3-SNAPSHOT</version>
>>>>>>> 55804f11
            <scope>provided</scope> <!-- This will be in the lib directory -->
        </dependency>
        <dependency>
            <groupId>org.apache.nifi.registry</groupId>
            <artifactId>nifi-registry-security-api</artifactId>
<<<<<<< HEAD
            <version>1.23.2.3.2.3.3-3</version>
=======
            <version>1.23.2.3.2.3.3-SNAPSHOT</version>
>>>>>>> 55804f11
            <scope>provided</scope> <!-- This will be in lib directory -->
        </dependency>
        <dependency>
            <groupId>org.apache.nifi.registry</groupId>
            <artifactId>nifi-registry-provider-api</artifactId>
<<<<<<< HEAD
            <version>1.23.2.3.2.3.3-3</version>
=======
            <version>1.23.2.3.2.3.3-SNAPSHOT</version>
>>>>>>> 55804f11
            <scope>provided</scope> <!-- This will be in lib directory -->
        </dependency>
        <dependency>
            <groupId>org.apache.nifi.registry</groupId>
            <artifactId>nifi-registry-security-utils</artifactId>
<<<<<<< HEAD
            <version>1.23.2.3.2.3.3-3</version>
=======
            <version>1.23.2.3.2.3.3-SNAPSHOT</version>
>>>>>>> 55804f11
        </dependency>
        <dependency>
            <groupId>org.apache.commons</groupId>
            <artifactId>commons-lang3</artifactId>
        </dependency>
        <dependency>
            <groupId>javax.servlet</groupId>
            <artifactId>javax.servlet-api</artifactId>
            <scope>provided</scope>
        </dependency>
        <dependency>
            <groupId>io.swagger</groupId>
            <artifactId>swagger-annotations</artifactId>
        </dependency>
        <dependency>
            <groupId>org.glassfish.jersey.media</groupId>
            <artifactId>jersey-media-multipart</artifactId>
        </dependency>
        <dependency>
            <groupId>io.jsonwebtoken</groupId>
            <artifactId>jjwt</artifactId>
            <version>0.9.1</version>
        </dependency>
        <!-- Test Dependencies -->
        <dependency>
            <groupId>org.apache.nifi.registry</groupId>
            <artifactId>nifi-registry-test</artifactId>
<<<<<<< HEAD
            <version>1.23.2.3.2.3.3-3</version>
=======
            <version>1.23.2.3.2.3.3-SNAPSHOT</version>
>>>>>>> 55804f11
            <scope>test</scope>
        </dependency>
        <dependency>
            <groupId>org.apache.nifi.registry</groupId>
            <artifactId>nifi-registry-client</artifactId>
<<<<<<< HEAD
            <version>1.23.2.3.2.3.3-3</version>
=======
            <version>1.23.2.3.2.3.3-SNAPSHOT</version>
>>>>>>> 55804f11
            <scope>test</scope>
        </dependency>
        <dependency>
            <groupId>org.springframework.boot</groupId>
            <artifactId>spring-boot-starter-jetty</artifactId>
            <version>${spring.boot.version}</version>
            <scope>test</scope>
            <exclusions>
                <exclusion>
                    <groupId>org.eclipse.jetty.websocket</groupId>
                    <artifactId>websocket-server</artifactId>
                </exclusion>
                <exclusion>
                    <groupId>org.eclipse.jetty.websocket</groupId>
                    <artifactId>javax-websocket-server-impl</artifactId>
                </exclusion>
            </exclusions>
        </dependency>
        <dependency>
            <groupId>com.unboundid</groupId>
            <artifactId>unboundid-ldapsdk</artifactId>
            <version>6.0.9</version>
            <scope>test</scope>
        </dependency>
        <dependency>
            <groupId>org.spockframework</groupId>
            <artifactId>spock-core</artifactId>
            <scope>test</scope>
            <exclusions>
                <exclusion>
                    <groupId>org.codehaus.groovy</groupId>
                    <artifactId>*</artifactId>
                </exclusion>
            </exclusions>
        </dependency>
        <dependency>
            <groupId>cglib</groupId>
            <artifactId>cglib-nodep</artifactId>
            <version>2.2.2</version>
            <scope>test</scope>
        </dependency>
        <dependency>
            <groupId>org.eclipse.jetty</groupId>
            <artifactId>jetty-util</artifactId>
            <version>${jetty.version}</version>
            <scope>test</scope>
        </dependency>
        <dependency>
            <groupId>com.nimbusds</groupId>
            <artifactId>oauth2-oidc-sdk</artifactId>
        </dependency>
        <dependency>
            <groupId>com.google.guava</groupId>
            <artifactId>guava</artifactId>
        </dependency>
        <dependency>
            <groupId>org.codehaus.groovy</groupId>
            <artifactId>groovy-json</artifactId>
            <version>2.5.18</version>
            <scope>test</scope>
        </dependency>
        <dependency>
            <groupId>org.codehaus.groovy</groupId>
            <artifactId>groovy</artifactId>
            <version>2.5.18</version>
            <scope>test</scope>
        </dependency>
        <dependency>
            <groupId>org.springframework.security</groupId>
            <artifactId>spring-security-oauth2-resource-server</artifactId>
        </dependency>
    </dependencies>
</project><|MERGE_RESOLUTION|>--- conflicted
+++ resolved
@@ -19,11 +19,7 @@
     <parent>
         <groupId>org.apache.nifi.registry</groupId>
         <artifactId>nifi-registry-core</artifactId>
-<<<<<<< HEAD
-        <version>1.23.2.3.2.3.3-3</version>
-=======
         <version>1.23.2.3.2.3.3-SNAPSHOT</version>
->>>>>>> 55804f11
     </parent>
     <artifactId>nifi-registry-web-api</artifactId>
     <packaging>war</packaging>
@@ -350,29 +346,17 @@
         <dependency>
             <groupId>org.apache.nifi.registry</groupId>
             <artifactId>nifi-registry-framework</artifactId>
-<<<<<<< HEAD
-            <version>1.23.2.3.2.3.3-3</version>
-=======
-            <version>1.23.2.3.2.3.3-SNAPSHOT</version>
->>>>>>> 55804f11
+            <version>1.23.2.3.2.3.3-SNAPSHOT</version>
         </dependency>
         <dependency>
             <groupId>org.apache.nifi.registry</groupId>
             <artifactId>nifi-registry-revision-spring-jdbc</artifactId>
-<<<<<<< HEAD
-            <version>1.23.2.3.2.3.3-3</version>
-=======
-            <version>1.23.2.3.2.3.3-SNAPSHOT</version>
->>>>>>> 55804f11
+            <version>1.23.2.3.2.3.3-SNAPSHOT</version>
         </dependency>
         <dependency>
             <groupId>org.apache.nifi.registry</groupId>
             <artifactId>nifi-registry-revision-entity-service</artifactId>
-<<<<<<< HEAD
-            <version>1.23.2.3.2.3.3-3</version>
-=======
-            <version>1.23.2.3.2.3.3-SNAPSHOT</version>
->>>>>>> 55804f11
+            <version>1.23.2.3.2.3.3-SNAPSHOT</version>
         </dependency>
         <dependency>
             <groupId>org.apache.nifi</groupId>
@@ -382,41 +366,25 @@
         <dependency>
             <groupId>org.apache.nifi.registry</groupId>
             <artifactId>nifi-registry-properties</artifactId>
-<<<<<<< HEAD
-            <version>1.23.2.3.2.3.3-3</version>
-=======
-            <version>1.23.2.3.2.3.3-SNAPSHOT</version>
->>>>>>> 55804f11
+            <version>1.23.2.3.2.3.3-SNAPSHOT</version>
             <scope>provided</scope> <!-- This will be in the lib directory -->
         </dependency>
         <dependency>
             <groupId>org.apache.nifi.registry</groupId>
             <artifactId>nifi-registry-security-api</artifactId>
-<<<<<<< HEAD
-            <version>1.23.2.3.2.3.3-3</version>
-=======
-            <version>1.23.2.3.2.3.3-SNAPSHOT</version>
->>>>>>> 55804f11
+            <version>1.23.2.3.2.3.3-SNAPSHOT</version>
             <scope>provided</scope> <!-- This will be in lib directory -->
         </dependency>
         <dependency>
             <groupId>org.apache.nifi.registry</groupId>
             <artifactId>nifi-registry-provider-api</artifactId>
-<<<<<<< HEAD
-            <version>1.23.2.3.2.3.3-3</version>
-=======
-            <version>1.23.2.3.2.3.3-SNAPSHOT</version>
->>>>>>> 55804f11
+            <version>1.23.2.3.2.3.3-SNAPSHOT</version>
             <scope>provided</scope> <!-- This will be in lib directory -->
         </dependency>
         <dependency>
             <groupId>org.apache.nifi.registry</groupId>
             <artifactId>nifi-registry-security-utils</artifactId>
-<<<<<<< HEAD
-            <version>1.23.2.3.2.3.3-3</version>
-=======
-            <version>1.23.2.3.2.3.3-SNAPSHOT</version>
->>>>>>> 55804f11
+            <version>1.23.2.3.2.3.3-SNAPSHOT</version>
         </dependency>
         <dependency>
             <groupId>org.apache.commons</groupId>
@@ -444,21 +412,13 @@
         <dependency>
             <groupId>org.apache.nifi.registry</groupId>
             <artifactId>nifi-registry-test</artifactId>
-<<<<<<< HEAD
-            <version>1.23.2.3.2.3.3-3</version>
-=======
-            <version>1.23.2.3.2.3.3-SNAPSHOT</version>
->>>>>>> 55804f11
+            <version>1.23.2.3.2.3.3-SNAPSHOT</version>
             <scope>test</scope>
         </dependency>
         <dependency>
             <groupId>org.apache.nifi.registry</groupId>
             <artifactId>nifi-registry-client</artifactId>
-<<<<<<< HEAD
-            <version>1.23.2.3.2.3.3-3</version>
-=======
-            <version>1.23.2.3.2.3.3-SNAPSHOT</version>
->>>>>>> 55804f11
+            <version>1.23.2.3.2.3.3-SNAPSHOT</version>
             <scope>test</scope>
         </dependency>
         <dependency>
