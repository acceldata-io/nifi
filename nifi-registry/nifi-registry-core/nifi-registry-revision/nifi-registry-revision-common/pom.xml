<?xml version="1.0" encoding="UTF-8"?>
<!--
  Licensed to the Apache Software Foundation (ASF) under one or more
  contributor license agreements.  See the NOTICE file distributed with
  this work for additional information regarding copyright ownership.
  The ASF licenses this file to You under the Apache License, Version 2.0
  (the "License"); you may not use this file except in compliance with
  the License.  You may obtain a copy of the License at
      http://www.apache.org/licenses/LICENSE-2.0
  Unless required by applicable law or agreed to in writing, software
  distributed under the License is distributed on an "AS IS" BASIS,
  WITHOUT WARRANTIES OR CONDITIONS OF ANY KIND, either express or implied.
  See the License for the specific language governing permissions and
  limitations under the License.
-->
<project xmlns="http://maven.apache.org/POM/4.0.0" xmlns:xsi="http://www.w3.org/2001/XMLSchema-instance" xsi:schemaLocation="http://maven.apache.org/POM/4.0.0 https://maven.apache.org/xsd/maven-4.0.0.xsd">
    <modelVersion>4.0.0</modelVersion>
    <parent>
        <groupId>org.apache.nifi.registry</groupId>
        <artifactId>nifi-registry-revision</artifactId>
<<<<<<< HEAD
        <version>1.23.2.3.2.3.3-3</version>
=======
        <version>1.23.2.3.2.3.3-SNAPSHOT</version>
>>>>>>> 55804f11
    </parent>
    <artifactId>nifi-registry-revision-common</artifactId>
    <packaging>jar</packaging>

    <!-- NOTE: This module should be mindful of it's dependencies and should generally only depend on the revision API -->
    <dependencies>
        <dependency>
            <groupId>org.apache.nifi.registry</groupId>
            <artifactId>nifi-registry-revision-api</artifactId>
<<<<<<< HEAD
            <version>1.23.2.3.2.3.3-3</version>
=======
            <version>1.23.2.3.2.3.3-SNAPSHOT</version>
>>>>>>> 55804f11
        </dependency>
    </dependencies>
</project><|MERGE_RESOLUTION|>--- conflicted
+++ resolved
@@ -18,11 +18,7 @@
     <parent>
         <groupId>org.apache.nifi.registry</groupId>
         <artifactId>nifi-registry-revision</artifactId>
-<<<<<<< HEAD
-        <version>1.23.2.3.2.3.3-3</version>
-=======
         <version>1.23.2.3.2.3.3-SNAPSHOT</version>
->>>>>>> 55804f11
     </parent>
     <artifactId>nifi-registry-revision-common</artifactId>
     <packaging>jar</packaging>
@@ -32,11 +28,7 @@
         <dependency>
             <groupId>org.apache.nifi.registry</groupId>
             <artifactId>nifi-registry-revision-api</artifactId>
-<<<<<<< HEAD
-            <version>1.23.2.3.2.3.3-3</version>
-=======
             <version>1.23.2.3.2.3.3-SNAPSHOT</version>
->>>>>>> 55804f11
         </dependency>
     </dependencies>
 </project>