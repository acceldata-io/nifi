<?xml version="1.0" encoding="UTF-8"?>
<!--
  Licensed to the Apache Software Foundation (ASF) under one or more
  contributor license agreements.  See the NOTICE file distributed with
  this work for additional information regarding copyright ownership.
  The ASF licenses this file to You under the Apache License, Version 2.0
  (the "License"); you may not use this file except in compliance with
  the License.  You may obtain a copy of the License at
      http://www.apache.org/licenses/LICENSE-2.0
  Unless required by applicable law or agreed to in writing, software
  distributed under the License is distributed on an "AS IS" BASIS,
  WITHOUT WARRANTIES OR CONDITIONS OF ANY KIND, either express or implied.
  See the License for the specific language governing permissions and
  limitations under the License.
-->
<project xmlns="http://maven.apache.org/POM/4.0.0" xmlns:xsi="http://www.w3.org/2001/XMLSchema-instance" xsi:schemaLocation="http://maven.apache.org/POM/4.0.0 https://maven.apache.org/xsd/maven-4.0.0.xsd">
    <parent>
        <artifactId>nifi-registry-ranger</artifactId>
        <groupId>org.apache.nifi.registry</groupId>
<<<<<<< HEAD
        <version>1.23.2.3.2.3.3-3</version>
=======
        <version>1.23.2.3.2.3.3-SNAPSHOT</version>
>>>>>>> 55804f11
    </parent>
    <modelVersion>4.0.0</modelVersion>

    <artifactId>nifi-registry-ranger-plugin</artifactId>
    <packaging>jar</packaging>

    <properties>
        <ranger.hadoop.version>3.3.6</ranger.hadoop.version>
        <ranger.ozone.version>1.2.1</ranger.ozone.version>
        <ranger.gcs.version>2.1.5</ranger.gcs.version>
    </properties>

    <dependencies>
        <dependency>
            <groupId>org.apache.nifi.registry</groupId>
            <artifactId>nifi-registry-data-model</artifactId>
<<<<<<< HEAD
            <version>1.23.2.3.2.3.3-3</version>
=======
            <version>1.23.2.3.2.3.3-SNAPSHOT</version>
>>>>>>> 55804f11
            <!--
            Since using the one in the war causes class loading issue between war and ranger/lib,
            this needs to be in ranger/lib.
             -->
        </dependency>
        <dependency>
            <groupId>org.apache.nifi.registry</groupId>
            <artifactId>nifi-registry-security-api</artifactId>
<<<<<<< HEAD
            <version>1.23.2.3.2.3.3-3</version>
=======
            <version>1.23.2.3.2.3.3-SNAPSHOT</version>
>>>>>>> 55804f11
            <!-- The one in registry/lib can be used -->
            <scope>provided</scope>
        </dependency>
        <dependency>
            <groupId>org.apache.nifi.registry</groupId>
            <artifactId>nifi-registry-properties</artifactId>
<<<<<<< HEAD
            <version>1.23.2.3.2.3.3-3</version>
=======
            <version>1.23.2.3.2.3.3-SNAPSHOT</version>
>>>>>>> 55804f11
            <!-- The one in registry/lib can be used -->
            <scope>provided</scope>
        </dependency>
        <dependency>
            <groupId>org.apache.nifi</groupId>
            <artifactId>nifi-xml-processing</artifactId>
<<<<<<< HEAD
            <version>1.23.2.3.2.3.3-3</version>
=======
            <version>1.23.2.3.2.3.3-SNAPSHOT</version>
>>>>>>> 55804f11
        </dependency>
        <dependency>
            <groupId>org.apache.nifi.registry</groupId>
            <artifactId>nifi-registry-ranger-jersey-bundle</artifactId>
<<<<<<< HEAD
            <version>1.23.2.3.2.3.3-3</version>
=======
            <version>1.23.2.3.2.3.3-SNAPSHOT</version>
>>>>>>> 55804f11
            <exclusions>
                <exclusion>
                    <groupId>com.sun.jersey</groupId>
                    <artifactId>jersey-bundle</artifactId>
                </exclusion>
            </exclusions>
        </dependency>
        <dependency>
            <groupId>org.slf4j</groupId>
            <artifactId>log4j-over-slf4j</artifactId>
        </dependency>
        <dependency>
            <groupId>org.slf4j</groupId>
            <artifactId>jcl-over-slf4j</artifactId>
        </dependency>

        <!-- Ranger dependencies -->
        <dependency>
            <groupId>org.apache.ranger</groupId>
            <artifactId>ranger-plugins-common</artifactId>
            <version>${ranger.version}</version>
            <exclusions>
                <exclusion>
                    <groupId>org.slf4j</groupId>
                    <artifactId>slf4j-log4j12</artifactId>
                </exclusion>
                <exclusion>
                    <groupId>log4j</groupId>
                    <artifactId>log4j</artifactId>
                </exclusion>
                <exclusion>
                    <groupId>commons-logging</groupId>
                    <artifactId>commons-logging</artifactId>
                </exclusion>
                <exclusion>
                    <groupId>ch.qos.logback</groupId>
                    <artifactId>logback-classic</artifactId>
                </exclusion>
                <exclusion>
                    <groupId>com.google.code.findbugs</groupId>
                    <artifactId>jsr305</artifactId>
                </exclusion>
                <exclusion>
                    <!-- Use nifi-registry-ranger-jersey-bundle instead to avoid
                    javax.ws.rs version conflict. -->
                    <groupId>com.sun.jersey</groupId>
                    <artifactId>jersey-bundle</artifactId>
                </exclusion>
                <exclusion>
                    <!-- The one in hadoop-common conflicts with jersey-bundle. -->
                    <groupId>com.sun.jersey</groupId>
                    <artifactId>jersey-json</artifactId>
                </exclusion>
            </exclusions>
        </dependency>
        <dependency>
            <groupId>org.apache.ranger</groupId>
            <artifactId>ranger-plugins-audit</artifactId>
            <version>${ranger.version}</version>
            <exclusions>
                <exclusion>
                    <groupId>org.slf4j</groupId>
                    <artifactId>slf4j-log4j12</artifactId>
                </exclusion>
                <exclusion>
                    <groupId>log4j</groupId>
                    <artifactId>log4j</artifactId>
                </exclusion>
                <exclusion>
                    <groupId>commons-logging</groupId>
                    <artifactId>commons-logging</artifactId>
                </exclusion>
                <!-- Exclude Log4j 2 since Ranger does not include direct references to Log4j Loggers -->
                <exclusion>
                    <groupId>org.apache.logging.log4j</groupId>
                    <artifactId>log4j-api</artifactId>
                </exclusion>
                <exclusion>
                    <groupId>org.apache.logging.log4j</groupId>
                    <artifactId>log4j-core</artifactId>
                </exclusion>
            </exclusions>
        </dependency>
        <dependency>
            <groupId>org.apache.ranger</groupId>
            <artifactId>credentialbuilder</artifactId>
            <version>${ranger.version}</version>
            <exclusions>
                <exclusion>
                    <groupId>org.slf4j</groupId>
                    <artifactId>slf4j-reload4j</artifactId>
                </exclusion>
                <exclusion>
                    <groupId>org.slf4j</groupId>
                    <artifactId>slf4j-log4j12</artifactId>
                </exclusion>
                <exclusion>
                    <groupId>org.slf4j</groupId>
                    <artifactId>slf4j-api</artifactId>
                </exclusion>
                <exclusion>
                    <groupId>commons-logging</groupId>
                    <artifactId>commons-logging</artifactId>
                </exclusion>
            </exclusions>
        </dependency>

        <!-- hadoop-client is needed for auditing to HDFS -->
        <dependency>
            <groupId>org.apache.hadoop</groupId>
            <artifactId>hadoop-client</artifactId>
            <version>${ranger.hadoop.version}</version>
            <exclusions>
                <exclusion>
                    <groupId>org.apache.hadoop</groupId>
                    <artifactId>hadoop-yarn-api</artifactId>
                </exclusion>
                <exclusion>
                    <groupId>org.apache.hadoop</groupId>
                    <artifactId>hadoop-yarn-client</artifactId>
                </exclusion>
                <exclusion>
                    <groupId>org.apache.hadoop</groupId>
                    <artifactId>hadoop-mapreduce-client</artifactId>
                </exclusion>
                <exclusion>
                    <groupId>org.apache.hadoop</groupId>
                    <artifactId>hadoop-mapreduce-client-core</artifactId>
                </exclusion>
                <exclusion>
                    <groupId>org.apache.hadoop</groupId>
                    <artifactId>hadoop-mapreduce-client-jobclient</artifactId>
                </exclusion>
                <exclusion>
                    <groupId>commons-logging</groupId>
                    <artifactId>commons-logging</artifactId>
                </exclusion>
            </exclusions>
        </dependency>
        <!-- hadoop-common and hadoop-auth are transitive dependencies of ranger client, but we need to make sure they
                are the same version as hadoop-client above -->
        <dependency>
            <groupId>org.apache.hadoop</groupId>
            <artifactId>hadoop-common</artifactId>
            <version>${ranger.hadoop.version}</version>
            <exclusions>
                <exclusion>
                    <groupId>com.google.code.findbugs</groupId>
                    <artifactId>jsr305</artifactId>
                </exclusion>
                <exclusion>
                    <!-- Avoid using old jsr311 which does not have
                     javax.ws.rs.core.Application.getProperties method
                     that is used by newer Jetty. -->
                    <groupId>javax.ws.rs</groupId>
                    <artifactId>jsr311-api</artifactId>
                </exclusion>
                <exclusion>
                    <!-- Avoid using old jersey-core which does not have
                     javax.ws.rs.core.Application.getProperties method
                     that is used by newer Jetty. -->
                    <groupId>com.sun.jersey</groupId>
                    <artifactId>jersey-core</artifactId>
                </exclusion>
                <exclusion>
                    <groupId>org.slf4j</groupId>
                    <artifactId>slf4j-reload4j</artifactId>
                </exclusion>
                <exclusion>
                    <groupId>org.slf4j</groupId>
                    <artifactId>slf4j-log4j12</artifactId>
                </exclusion>
                <exclusion>
                    <groupId>log4j</groupId>
                    <artifactId>log4j</artifactId>
                </exclusion>
                <exclusion>
                    <groupId>commons-logging</groupId>
                    <artifactId>commons-logging</artifactId>
                </exclusion>
                <exclusion>
                    <groupId>ch.qos.logback</groupId>
                    <artifactId>logback-classic</artifactId>
                </exclusion>
            </exclusions>
        </dependency>
        <dependency>
            <groupId>org.apache.hadoop</groupId>
            <artifactId>hadoop-auth</artifactId>
            <version>${ranger.hadoop.version}</version>
            <exclusions>
                <exclusion>
                    <groupId>org.slf4j</groupId>
                    <artifactId>slf4j-reload4j</artifactId>
                </exclusion>
                <exclusion>
                    <groupId>org.slf4j</groupId>
                    <artifactId>slf4j-log4j12</artifactId>
                </exclusion>
                <exclusion>
                    <groupId>log4j</groupId>
                    <artifactId>log4j</artifactId>
                </exclusion>
                <exclusion>
                    <groupId>commons-logging</groupId>
                    <artifactId>commons-logging</artifactId>
                </exclusion>
            </exclusions>
        </dependency>

        <!-- Followings are required by com.sun.jersey.core.spi.factory.MessageBodyFactory -->
        <dependency>
            <groupId>javax.mail</groupId>
            <artifactId>mail</artifactId>
            <version>1.4.7</version>
        </dependency>
        <dependency>
            <groupId>org.codehaus.jettison</groupId>
            <artifactId>jettison</artifactId>
            <version>1.5.4</version>
        </dependency>
    </dependencies>

    <profiles>
        <!-- Disable tests on AArch64 which does not have necessary platform-specific libraries -->
        <profile>
            <id>disable-ranger-tests</id>
            <activation>
                <os>
                    <arch>aarch64</arch>
                </os>
            </activation>
            <properties>
                <skipTests>true</skipTests>
            </properties>
        </profile>
        <!-- Includes hadoop-aws for accessing HDFS with an s3a:// filesystem -->
        <profile>
            <id>include-hadoop-aws</id>
            <activation>
                <activeByDefault>false</activeByDefault>
            </activation>
            <dependencies>
                <dependency>
                    <groupId>org.apache.hadoop</groupId>
                    <artifactId>hadoop-aws</artifactId>
                    <version>${ranger.hadoop.version}</version>
                </dependency>
            </dependencies>
        </profile>
        <!-- Includes hadoop-azure and hadoop-azure-datalake for accessing HDFS with wasb://, abfs://, and adl:// filesystems -->
        <profile>
            <id>include-hadoop-azure</id>
            <activation>
                <activeByDefault>false</activeByDefault>
            </activation>
            <dependencies>
                <dependency>
                    <groupId>org.apache.hadoop</groupId>
                    <artifactId>hadoop-azure</artifactId>
                    <version>${ranger.hadoop.version}</version>
                    <exclusions>
                        <exclusion>
                            <groupId>com.google.guava</groupId>
                            <artifactId>guava</artifactId>
                        </exclusion>
                        <exclusion>
                            <groupId>com.fasterxml.jackson.core</groupId>
                            <artifactId>jackson-core</artifactId>
                        </exclusion>
                    </exclusions>
                </dependency>
                <dependency>
                    <groupId>org.apache.hadoop</groupId>
                    <artifactId>hadoop-azure-datalake</artifactId>
                    <version>${ranger.hadoop.version}</version>
                    <exclusions>
                        <exclusion>
                            <groupId>com.fasterxml.jackson.core</groupId>
                            <artifactId>jackson-core</artifactId>
                        </exclusion>
                    </exclusions>
                </dependency>
            </dependencies>
        </profile>
        <!-- Includes hadoop-cloud-storage -->
        <profile>
            <id>include-hadoop-cloud-storage</id>
            <activation>
                <activeByDefault>false</activeByDefault>
            </activation>
            <dependencies>
                <dependency>
                    <groupId>org.apache.hadoop</groupId>
                    <artifactId>hadoop-cloud-storage</artifactId>
                    <version>${ranger.hadoop.version}</version>
                    <exclusions>
                      <exclusion>
                          <groupId>commons-logging</groupId>
                          <artifactId>commons-logging</artifactId>
                      </exclusion>
                    </exclusions>
                </dependency>
            </dependencies>
        </profile>
        <!-- Includes hadoop-ozone for o3fs:// file system -->
        <profile>
            <id>include-hadoop-ozone</id>
            <activation>
                <activeByDefault>false</activeByDefault>
            </activation>
            <dependencies>
                <dependency>
                    <groupId>org.apache.ozone</groupId>
                    <artifactId>ozone-client</artifactId>
                    <version>${ranger.ozone.version}</version>
                    <exclusions>
                      <exclusion>
                          <groupId>commons-logging</groupId>
                          <artifactId>commons-logging</artifactId>
                      </exclusion>
                      <exclusion>
                          <groupId>org.apache.logging.log4j</groupId>
                          <artifactId>log4j-core</artifactId>
                      </exclusion>
                        <exclusion>
                            <groupId>org.bouncycastle</groupId>
                            <artifactId>bcprov-jdk15on</artifactId>
                        </exclusion>
                        <exclusion>
                            <groupId>org.bouncycastle</groupId>
                            <artifactId>bcpkix-jdk15on</artifactId>
                        </exclusion>
                    </exclusions>
                </dependency>
                <dependency>
                    <groupId>org.bouncycastle</groupId>
                    <artifactId>bcprov-jdk18on</artifactId>
                </dependency>
                <dependency>
                    <groupId>org.bouncycastle</groupId>
                    <artifactId>bcpkix-jdk18on</artifactId>
                </dependency>
                <dependency>
                    <groupId>org.apache.ozone</groupId>
                    <artifactId>ozone-filesystem</artifactId>
                    <version>${ranger.ozone.version}</version>
                </dependency>
            </dependencies>
        </profile>
	<!-- Includes hadoop-gcp for accessing HDFS with an gcs:// filesystem -->
        <profile>
            <id>include-hadoop-gcp</id>
            <activation>
                <activeByDefault>false</activeByDefault>
            </activation>
            <dependencies>
                <dependency>
                    <groupId>com.google.cloud.bigdataoss</groupId>
                    <artifactId>gcs-connector</artifactId>
                    <version>hadoop3-${ranger.gcs.version}</version>
                </dependency>
                <dependency>
                    <groupId>com.google.cloud.bigdataoss</groupId>
                    <artifactId>util</artifactId>
                    <version>${ranger.gcs.version}</version>
                </dependency>
                <dependency>
                    <groupId>com.google.cloud.bigdataoss</groupId>
                    <artifactId>util-hadoop</artifactId>
                    <version>hadoop3-${ranger.gcs.version}</version>
                </dependency>
                <dependency>
                    <groupId>com.google.cloud.bigdataoss</groupId>
                    <artifactId>gcsio</artifactId>
                    <version>${ranger.gcs.version}</version>
                </dependency>
            </dependencies>
        </profile>
    </profiles>
</project><|MERGE_RESOLUTION|>--- conflicted
+++ resolved
@@ -17,11 +17,7 @@
     <parent>
         <artifactId>nifi-registry-ranger</artifactId>
         <groupId>org.apache.nifi.registry</groupId>
-<<<<<<< HEAD
-        <version>1.23.2.3.2.3.3-3</version>
-=======
         <version>1.23.2.3.2.3.3-SNAPSHOT</version>
->>>>>>> 55804f11
     </parent>
     <modelVersion>4.0.0</modelVersion>
 
@@ -38,11 +34,7 @@
         <dependency>
             <groupId>org.apache.nifi.registry</groupId>
             <artifactId>nifi-registry-data-model</artifactId>
-<<<<<<< HEAD
-            <version>1.23.2.3.2.3.3-3</version>
-=======
             <version>1.23.2.3.2.3.3-SNAPSHOT</version>
->>>>>>> 55804f11
             <!--
             Since using the one in the war causes class loading issue between war and ranger/lib,
             this needs to be in ranger/lib.
@@ -51,42 +43,26 @@
         <dependency>
             <groupId>org.apache.nifi.registry</groupId>
             <artifactId>nifi-registry-security-api</artifactId>
-<<<<<<< HEAD
-            <version>1.23.2.3.2.3.3-3</version>
-=======
             <version>1.23.2.3.2.3.3-SNAPSHOT</version>
->>>>>>> 55804f11
             <!-- The one in registry/lib can be used -->
             <scope>provided</scope>
         </dependency>
         <dependency>
             <groupId>org.apache.nifi.registry</groupId>
             <artifactId>nifi-registry-properties</artifactId>
-<<<<<<< HEAD
-            <version>1.23.2.3.2.3.3-3</version>
-=======
             <version>1.23.2.3.2.3.3-SNAPSHOT</version>
->>>>>>> 55804f11
             <!-- The one in registry/lib can be used -->
             <scope>provided</scope>
         </dependency>
         <dependency>
             <groupId>org.apache.nifi</groupId>
             <artifactId>nifi-xml-processing</artifactId>
-<<<<<<< HEAD
-            <version>1.23.2.3.2.3.3-3</version>
-=======
             <version>1.23.2.3.2.3.3-SNAPSHOT</version>
->>>>>>> 55804f11
         </dependency>
         <dependency>
             <groupId>org.apache.nifi.registry</groupId>
             <artifactId>nifi-registry-ranger-jersey-bundle</artifactId>
-<<<<<<< HEAD
-            <version>1.23.2.3.2.3.3-3</version>
-=======
             <version>1.23.2.3.2.3.3-SNAPSHOT</version>
->>>>>>> 55804f11
             <exclusions>
                 <exclusion>
                     <groupId>com.sun.jersey</groupId>
