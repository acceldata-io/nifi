<?xml version="1.0" encoding="UTF-8"?>
<project xmlns="http://maven.apache.org/POM/4.0.0" xmlns:xsi="http://www.w3.org/2001/XMLSchema-instance" xsi:schemaLocation="http://maven.apache.org/POM/4.0.0 https://maven.apache.org/xsd/maven-4.0.0.xsd">
    <!--
      Licensed to the Apache Software Foundation (ASF) under one or more
      contributor license agreements.  See the NOTICE file distributed with
      this work for additional information regarding copyright ownership.
      The ASF licenses this file to You under the Apache License, Version 2.0
      (the "License"); you may not use this file except in compliance with
      the License.  You may obtain a copy of the License at
          http://www.apache.org/licenses/LICENSE-2.0
      Unless required by applicable law or agreed to in writing, software
      distributed under the License is distributed on an "AS IS" BASIS,
      WITHOUT WARRANTIES OR CONDITIONS OF ANY KIND, either express or implied.
      See the License for the specific language governing permissions and
      limitations under the License.
    -->
    <modelVersion>4.0.0</modelVersion>

    <parent>
        <groupId>org.apache.nifi</groupId>
        <artifactId>nifi-stateless-bundle</artifactId>
<<<<<<< HEAD
        <version>1.23.2.3.2.3.3-3</version>
=======
        <version>1.23.2.3.2.3.3-SNAPSHOT</version>
>>>>>>> 55804f11
    </parent>

    <artifactId>nifi-stateless-engine</artifactId>

    <dependencies>
        <dependency>
            <groupId>org.apache.nifi</groupId>
            <artifactId>nifi-api</artifactId>
<<<<<<< HEAD
            <version>1.23.2.3.2.3.3-3</version>
=======
            <version>1.23.2.3.2.3.3-SNAPSHOT</version>
>>>>>>> 55804f11
            <scope>provided</scope>
        </dependency>
        <dependency>
            <groupId>org.apache.nifi</groupId>
            <artifactId>nifi-framework-api</artifactId>
<<<<<<< HEAD
            <version>1.23.2.3.2.3.3-3</version>
=======
            <version>1.23.2.3.2.3.3-SNAPSHOT</version>
>>>>>>> 55804f11
            <scope>provided</scope>
        </dependency>
        <dependency>
            <groupId>org.apache.nifi</groupId>
            <artifactId>nifi-stateless-api</artifactId>
<<<<<<< HEAD
            <version>1.23.2.3.2.3.3-3</version>
=======
            <version>1.23.2.3.2.3.3-SNAPSHOT</version>
>>>>>>> 55804f11
            <scope>provided</scope>
        </dependency>
        <dependency>
            <groupId>org.apache.nifi</groupId>
            <artifactId>nifi-framework-core-api</artifactId>
<<<<<<< HEAD
            <version>1.23.2.3.2.3.3-3</version>
=======
            <version>1.23.2.3.2.3.3-SNAPSHOT</version>
>>>>>>> 55804f11
        </dependency>
        <dependency>
            <groupId>org.apache.nifi</groupId>
            <artifactId>nifi-framework-components</artifactId>
<<<<<<< HEAD
            <version>1.23.2.3.2.3.3-3</version>
=======
            <version>1.23.2.3.2.3.3-SNAPSHOT</version>
>>>>>>> 55804f11
        </dependency>
        <dependency>
            <groupId>org.apache.nifi</groupId>
            <artifactId>nifi-security-utils</artifactId>
<<<<<<< HEAD
            <version>1.23.2.3.2.3.3-3</version>
=======
            <version>1.23.2.3.2.3.3-SNAPSHOT</version>
>>>>>>> 55804f11
        </dependency>
        <dependency>
            <groupId>org.apache.nifi</groupId>
            <artifactId>nifi-parameter</artifactId>
<<<<<<< HEAD
            <version>1.23.2.3.2.3.3-3</version>
=======
            <version>1.23.2.3.2.3.3-SNAPSHOT</version>
>>>>>>> 55804f11
        </dependency>
        <dependency>
            <groupId>org.apache.nifi</groupId>
            <artifactId>nifi-nar-utils</artifactId>
<<<<<<< HEAD
            <version>1.23.2.3.2.3.3-3</version>
=======
            <version>1.23.2.3.2.3.3-SNAPSHOT</version>
>>>>>>> 55804f11
        </dependency>
        <dependency>
            <groupId>org.apache.nifi</groupId>
            <artifactId>nifi-framework-nar-loading-utils</artifactId>
<<<<<<< HEAD
            <version>1.23.2.3.2.3.3-3</version>
=======
            <version>1.23.2.3.2.3.3-SNAPSHOT</version>
>>>>>>> 55804f11
        </dependency>

        <dependency>
            <groupId>org.glassfish.jersey.core</groupId>
            <artifactId>jersey-client</artifactId>
        </dependency>
        <dependency>
            <groupId>com.squareup.okhttp3</groupId>
            <artifactId>okhttp</artifactId>
        </dependency>
        <dependency>
            <groupId>com.fasterxml.jackson.core</groupId>
            <artifactId>jackson-databind</artifactId>
        </dependency>
        <dependency>
            <groupId>com.fasterxml.jackson.core</groupId>
            <artifactId>jackson-annotations</artifactId>
        </dependency>

        <!-- Test Dependencies -->
        <dependency>
            <groupId>org.apache.nifi</groupId>
            <artifactId>nifi-mock</artifactId>
<<<<<<< HEAD
            <version>1.23.2.3.2.3.3-3</version>
=======
            <version>1.23.2.3.2.3.3-SNAPSHOT</version>
>>>>>>> 55804f11
            <scope>test</scope>
        </dependency>
    </dependencies>

    <build>
        <plugins>
            <plugin>
                <groupId>org.apache.rat</groupId>
                <artifactId>apache-rat-plugin</artifactId>
                <configuration>
                    <excludes combine.children="append">
                        <exclude>src/test/resources/flow-snapshot.json</exclude>
                    </excludes>
                </configuration>
            </plugin>
        </plugins>
    </build>
</project><|MERGE_RESOLUTION|>--- conflicted
+++ resolved
@@ -19,11 +19,7 @@
     <parent>
         <groupId>org.apache.nifi</groupId>
         <artifactId>nifi-stateless-bundle</artifactId>
-<<<<<<< HEAD
-        <version>1.23.2.3.2.3.3-3</version>
-=======
         <version>1.23.2.3.2.3.3-SNAPSHOT</version>
->>>>>>> 55804f11
     </parent>
 
     <artifactId>nifi-stateless-engine</artifactId>
@@ -32,86 +28,50 @@
         <dependency>
             <groupId>org.apache.nifi</groupId>
             <artifactId>nifi-api</artifactId>
-<<<<<<< HEAD
-            <version>1.23.2.3.2.3.3-3</version>
-=======
             <version>1.23.2.3.2.3.3-SNAPSHOT</version>
->>>>>>> 55804f11
             <scope>provided</scope>
         </dependency>
         <dependency>
             <groupId>org.apache.nifi</groupId>
             <artifactId>nifi-framework-api</artifactId>
-<<<<<<< HEAD
-            <version>1.23.2.3.2.3.3-3</version>
-=======
             <version>1.23.2.3.2.3.3-SNAPSHOT</version>
->>>>>>> 55804f11
             <scope>provided</scope>
         </dependency>
         <dependency>
             <groupId>org.apache.nifi</groupId>
             <artifactId>nifi-stateless-api</artifactId>
-<<<<<<< HEAD
-            <version>1.23.2.3.2.3.3-3</version>
-=======
             <version>1.23.2.3.2.3.3-SNAPSHOT</version>
->>>>>>> 55804f11
             <scope>provided</scope>
         </dependency>
         <dependency>
             <groupId>org.apache.nifi</groupId>
             <artifactId>nifi-framework-core-api</artifactId>
-<<<<<<< HEAD
-            <version>1.23.2.3.2.3.3-3</version>
-=======
             <version>1.23.2.3.2.3.3-SNAPSHOT</version>
->>>>>>> 55804f11
         </dependency>
         <dependency>
             <groupId>org.apache.nifi</groupId>
             <artifactId>nifi-framework-components</artifactId>
-<<<<<<< HEAD
-            <version>1.23.2.3.2.3.3-3</version>
-=======
             <version>1.23.2.3.2.3.3-SNAPSHOT</version>
->>>>>>> 55804f11
         </dependency>
         <dependency>
             <groupId>org.apache.nifi</groupId>
             <artifactId>nifi-security-utils</artifactId>
-<<<<<<< HEAD
-            <version>1.23.2.3.2.3.3-3</version>
-=======
             <version>1.23.2.3.2.3.3-SNAPSHOT</version>
->>>>>>> 55804f11
         </dependency>
         <dependency>
             <groupId>org.apache.nifi</groupId>
             <artifactId>nifi-parameter</artifactId>
-<<<<<<< HEAD
-            <version>1.23.2.3.2.3.3-3</version>
-=======
             <version>1.23.2.3.2.3.3-SNAPSHOT</version>
->>>>>>> 55804f11
         </dependency>
         <dependency>
             <groupId>org.apache.nifi</groupId>
             <artifactId>nifi-nar-utils</artifactId>
-<<<<<<< HEAD
-            <version>1.23.2.3.2.3.3-3</version>
-=======
             <version>1.23.2.3.2.3.3-SNAPSHOT</version>
->>>>>>> 55804f11
         </dependency>
         <dependency>
             <groupId>org.apache.nifi</groupId>
             <artifactId>nifi-framework-nar-loading-utils</artifactId>
-<<<<<<< HEAD
-            <version>1.23.2.3.2.3.3-3</version>
-=======
             <version>1.23.2.3.2.3.3-SNAPSHOT</version>
->>>>>>> 55804f11
         </dependency>
 
         <dependency>
@@ -135,11 +95,7 @@
         <dependency>
             <groupId>org.apache.nifi</groupId>
             <artifactId>nifi-mock</artifactId>
-<<<<<<< HEAD
-            <version>1.23.2.3.2.3.3-3</version>
-=======
             <version>1.23.2.3.2.3.3-SNAPSHOT</version>
->>>>>>> 55804f11
             <scope>test</scope>
         </dependency>
     </dependencies>
