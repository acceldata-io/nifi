<?xml version="1.0" encoding="UTF-8"?>
<project xmlns="http://maven.apache.org/POM/4.0.0" xmlns:xsi="http://www.w3.org/2001/XMLSchema-instance" xsi:schemaLocation="http://maven.apache.org/POM/4.0.0 https://maven.apache.org/xsd/maven-4.0.0.xsd">
    <!--
      Licensed to the Apache Software Foundation (ASF) under one or more
      contributor license agreements.  See the NOTICE file distributed with
      this work for additional information regarding copyright ownership.
      The ASF licenses this file to You under the Apache License, Version 2.0
      (the "License"); you may not use this file except in compliance with
      the License.  You may obtain a copy of the License at
          http://www.apache.org/licenses/LICENSE-2.0
      Unless required by applicable law or agreed to in writing, software
      distributed under the License is distributed on an "AS IS" BASIS,
      WITHOUT WARRANTIES OR CONDITIONS OF ANY KIND, either express or implied.
      See the License for the specific language governing permissions and
      limitations under the License.
    -->
    <parent>
        <artifactId>nifi-stateless-bundle</artifactId>
        <groupId>org.apache.nifi</groupId>
<<<<<<< HEAD
        <version>1.23.2.3.2.3.3-3</version>
=======
        <version>1.23.2.3.2.3.3-SNAPSHOT</version>
>>>>>>> 55804f11
    </parent>
    <modelVersion>4.0.0</modelVersion>

    <artifactId>nifi-stateless-nar</artifactId>
    <packaging>nar</packaging>

    <dependencies>
        <dependency>
            <groupId>org.apache.nifi</groupId>
            <artifactId>nifi-stateless-engine</artifactId>
<<<<<<< HEAD
            <version>1.23.2.3.2.3.3-3</version>
=======
            <version>1.23.2.3.2.3.3-SNAPSHOT</version>
>>>>>>> 55804f11
        </dependency>
    </dependencies>
</project><|MERGE_RESOLUTION|>--- conflicted
+++ resolved
@@ -17,11 +17,7 @@
     <parent>
         <artifactId>nifi-stateless-bundle</artifactId>
         <groupId>org.apache.nifi</groupId>
-<<<<<<< HEAD
-        <version>1.23.2.3.2.3.3-3</version>
-=======
         <version>1.23.2.3.2.3.3-SNAPSHOT</version>
->>>>>>> 55804f11
     </parent>
     <modelVersion>4.0.0</modelVersion>
 
@@ -32,11 +28,7 @@
         <dependency>
             <groupId>org.apache.nifi</groupId>
             <artifactId>nifi-stateless-engine</artifactId>
-<<<<<<< HEAD
-            <version>1.23.2.3.2.3.3-3</version>
-=======
             <version>1.23.2.3.2.3.3-SNAPSHOT</version>
->>>>>>> 55804f11
         </dependency>
     </dependencies>
 </project>