<?xml version="1.0" encoding="UTF-8"?>
<!--
Licensed to the Apache Software Foundation (ASF) under one or more
contributor license agreements.  See the NOTICE file distributed with
this work for additional information regarding copyright ownership.
The ASF licenses this file to You under the Apache License, Version 2.0
(the "License"); you may not use this file except in compliance with
the License.  You may obtain a copy of the License at

   http://www.apache.org/licenses/LICENSE-2.0

Unless required by applicable law or agreed to in writing, software
distributed under the License is distributed on an "AS IS" BASIS,
WITHOUT WARRANTIES OR CONDITIONS OF ANY KIND, either express or implied.
See the License for the specific language governing permissions and
limitations under the License.
 -->
<project xmlns="http://maven.apache.org/POM/4.0.0" xmlns:xsi="http://www.w3.org/2001/XMLSchema-instance" xsi:schemaLocation="http://maven.apache.org/POM/4.0.0 https://maven.apache.org/xsd/maven-4.0.0.xsd">
    <modelVersion>4.0.0</modelVersion>

    <parent>
        <artifactId>c2-protocol</artifactId>
        <groupId>org.apache.nifi</groupId>
<<<<<<< HEAD
        <version>1.23.2.3.2.3.3-3</version>
=======
        <version>1.23.2.3.2.3.3-SNAPSHOT</version>
>>>>>>> 55804f11
    </parent>

    <artifactId>c2-protocol-api</artifactId>
    <packaging>jar</packaging>

    <dependencies>
        <dependency>
            <groupId>org.apache.nifi</groupId>
            <artifactId>c2-protocol-component-api</artifactId>
<<<<<<< HEAD
            <version>1.23.2.3.2.3.3-3</version>
=======
            <version>1.23.2.3.2.3.3-SNAPSHOT</version>
>>>>>>> 55804f11
        </dependency>
    </dependencies>
</project><|MERGE_RESOLUTION|>--- conflicted
+++ resolved
@@ -21,11 +21,7 @@
     <parent>
         <artifactId>c2-protocol</artifactId>
         <groupId>org.apache.nifi</groupId>
-<<<<<<< HEAD
-        <version>1.23.2.3.2.3.3-3</version>
-=======
         <version>1.23.2.3.2.3.3-SNAPSHOT</version>
->>>>>>> 55804f11
     </parent>
 
     <artifactId>c2-protocol-api</artifactId>
@@ -35,11 +31,7 @@
         <dependency>
             <groupId>org.apache.nifi</groupId>
             <artifactId>c2-protocol-component-api</artifactId>
-<<<<<<< HEAD
-            <version>1.23.2.3.2.3.3-3</version>
-=======
             <version>1.23.2.3.2.3.3-SNAPSHOT</version>
->>>>>>> 55804f11
         </dependency>
     </dependencies>
 </project>