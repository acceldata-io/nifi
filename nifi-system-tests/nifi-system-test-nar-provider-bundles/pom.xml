<?xml version="1.0" encoding="UTF-8" standalone="no"?>
<!--
  Licensed to the Apache Software Foundation (ASF) under one or more
  contributor license agreements.  See the NOTICE file distributed with
  this work for additional information regarding copyright ownership.
  The ASF licenses this file to You under the Apache License, Version 2.0
  (the "License"); you may not use this file except in compliance with
  the License.  You may obtain a copy of the License at
      http://www.apache.org/licenses/LICENSE-2.0
  Unless required by applicable law or agreed to in writing, software
  distributed under the License is distributed on an "AS IS" BASIS,
  WITHOUT WARRANTIES OR CONDITIONS OF ANY KIND, either express or implied.
  See the License for the specific language governing permissions and
  limitations under the License.
--><project xmlns="http://maven.apache.org/POM/4.0.0" xmlns:xsi="http://www.w3.org/2001/XMLSchema-instance" xsi:schemaLocation="http://maven.apache.org/POM/4.0.0 https://maven.apache.org/xsd/maven-4.0.0.xsd">
    <parent>
        <artifactId>nifi-system-tests</artifactId>
        <groupId>org.apache.nifi</groupId>
<<<<<<< HEAD
        <version>1.23.2.3.2.3.3-3</version>
=======
        <version>1.23.2.3.2.3.3-SNAPSHOT</version>
>>>>>>> 55804f11
    </parent>
    <modelVersion>4.0.0</modelVersion>

    <artifactId>nifi-system-test-nar-provider-bundles</artifactId>
    <packaging>pom</packaging>

    <modules>
      <module>nifi-nar-provider-service-api</module>
      <module>nifi-nar-provider-service-api-nar</module>
      <module>nifi-nar-provider-service</module>
      <module>nifi-nar-provider-service-nar</module>
      <module>nifi-nar-provider-processors</module>
      <module>nifi-nar-provider-processors-nar</module>
      <module>nifi-nar-provider-assembly</module>
  </modules>
</project><|MERGE_RESOLUTION|>--- conflicted
+++ resolved
@@ -16,11 +16,7 @@
     <parent>
         <artifactId>nifi-system-tests</artifactId>
         <groupId>org.apache.nifi</groupId>
-<<<<<<< HEAD
-        <version>1.23.2.3.2.3.3-3</version>
-=======
         <version>1.23.2.3.2.3.3-SNAPSHOT</version>
->>>>>>> 55804f11
     </parent>
     <modelVersion>4.0.0</modelVersion>
 
