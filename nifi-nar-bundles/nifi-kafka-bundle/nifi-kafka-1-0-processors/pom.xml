--- conflicted
+++ resolved
@@ -16,11 +16,7 @@
     <parent>
         <groupId>org.apache.nifi</groupId>
         <artifactId>nifi-kafka-bundle</artifactId>
-<<<<<<< HEAD
-        <version>1.23.2.3.2.3.3-3</version>
-=======
         <version>1.23.2.3.2.3.3-SNAPSHOT</version>
->>>>>>> 55804f11
     </parent>
     <modelVersion>4.0.0</modelVersion>
     <artifactId>nifi-kafka-1-0-processors</artifactId>
@@ -45,20 +41,12 @@
         <dependency>
             <groupId>org.apache.nifi</groupId>
             <artifactId>nifi-record-sink-api</artifactId>
-<<<<<<< HEAD
-            <version>1.23.2.3.2.3.3-3</version>
-=======
             <version>1.23.2.3.2.3.3-SNAPSHOT</version>
->>>>>>> 55804f11
         </dependency>
         <dependency>
             <groupId>org.apache.nifi</groupId>
             <artifactId>nifi-utils</artifactId>
-<<<<<<< HEAD
-            <version>1.23.2.3.2.3.3-3</version>
-=======
             <version>1.23.2.3.2.3.3-SNAPSHOT</version>
->>>>>>> 55804f11
         </dependency>
         <dependency>
             <groupId>org.apache.nifi</groupId>
@@ -75,11 +63,7 @@
         <dependency>
             <groupId>org.apache.nifi</groupId>
             <artifactId>nifi-security-kerberos</artifactId>
-<<<<<<< HEAD
-            <version>1.23.2.3.2.3.3-3</version>
-=======
             <version>1.23.2.3.2.3.3-SNAPSHOT</version>
->>>>>>> 55804f11
         </dependency>
         <dependency>
             <groupId>org.apache.nifi</groupId>
@@ -123,21 +107,13 @@
         <dependency>
             <groupId>org.apache.nifi</groupId>
             <artifactId>nifi-mock</artifactId>
-<<<<<<< HEAD
-            <version>1.23.2.3.2.3.3-3</version>
-=======
             <version>1.23.2.3.2.3.3-SNAPSHOT</version>
->>>>>>> 55804f11
             <scope>test</scope>
         </dependency>
         <dependency>
             <groupId>org.apache.nifi</groupId>
             <artifactId>nifi-mock-record-utils</artifactId>
-<<<<<<< HEAD
-            <version>1.23.2.3.2.3.3-3</version>
-=======
             <version>1.23.2.3.2.3.3-SNAPSHOT</version>
->>>>>>> 55804f11
             <scope>test</scope>
         </dependency>
         <dependency>
@@ -148,11 +124,7 @@
         <dependency>
             <groupId>org.apache.nifi</groupId>
             <artifactId>nifi-record-path</artifactId>
-<<<<<<< HEAD
-            <version>1.23.2.3.2.3.3-3</version>
-=======
             <version>1.23.2.3.2.3.3-SNAPSHOT</version>
->>>>>>> 55804f11
             <scope>compile</scope>
         </dependency>
     </dependencies>
