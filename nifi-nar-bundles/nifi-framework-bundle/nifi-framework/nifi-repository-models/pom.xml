<?xml version="1.0" encoding="UTF-8"?>
<!-- Licensed to the Apache Software Foundation (ASF) under one or more contributor 
    license agreements. See the NOTICE file distributed with this work for additional 
    information regarding copyright ownership. The ASF licenses this file to 
    You under the Apache License, Version 2.0 (the "License"); you may not use 
    this file except in compliance with the License. You may obtain a copy of 
    the License at http://www.apache.org/licenses/LICENSE-2.0 Unless required 
    by applicable law or agreed to in writing, software distributed under the 
    License is distributed on an "AS IS" BASIS, WITHOUT WARRANTIES OR CONDITIONS 
    OF ANY KIND, either express or implied. See the License for the specific 
    language governing permissions and limitations under the License. -->
<project xmlns="http://maven.apache.org/POM/4.0.0" xmlns:xsi="http://www.w3.org/2001/XMLSchema-instance" xsi:schemaLocation="http://maven.apache.org/POM/4.0.0 https://maven.apache.org/xsd/maven-4.0.0.xsd">
    <modelVersion>4.0.0</modelVersion>
    <parent>
        <groupId>org.apache.nifi</groupId>
        <artifactId>nifi-framework</artifactId>
<<<<<<< HEAD
        <version>1.23.2.3.2.3.3-3</version>
=======
        <version>1.23.2.3.2.3.3-SNAPSHOT</version>
>>>>>>> 55804f11
    </parent>
    <artifactId>nifi-repository-models</artifactId>

    <dependencies>
        <dependency>
            <groupId>org.apache.nifi</groupId>
            <artifactId>nifi-api</artifactId>
        </dependency>
        <dependency>
            <groupId>org.apache.nifi</groupId>
            <artifactId>nifi-framework-api</artifactId>
        </dependency>
        <dependency>
            <groupId>org.apache.nifi</groupId>
            <artifactId>nifi-schema-utils</artifactId>
<<<<<<< HEAD
            <version>1.23.2.3.2.3.3-3</version>
=======
            <version>1.23.2.3.2.3.3-SNAPSHOT</version>
>>>>>>> 55804f11
        </dependency>
        <dependency>
            <groupId>org.apache.commons</groupId>
            <artifactId>commons-lang3</artifactId>
        </dependency>
        <dependency>
            <groupId>org.apache.nifi</groupId>
            <artifactId>nifi-utils</artifactId>
<<<<<<< HEAD
            <version>1.23.2.3.2.3.3-3</version>
=======
            <version>1.23.2.3.2.3.3-SNAPSHOT</version>
>>>>>>> 55804f11
        </dependency>
    </dependencies>
</project><|MERGE_RESOLUTION|>--- conflicted
+++ resolved
@@ -14,11 +14,7 @@
     <parent>
         <groupId>org.apache.nifi</groupId>
         <artifactId>nifi-framework</artifactId>
-<<<<<<< HEAD
-        <version>1.23.2.3.2.3.3-3</version>
-=======
         <version>1.23.2.3.2.3.3-SNAPSHOT</version>
->>>>>>> 55804f11
     </parent>
     <artifactId>nifi-repository-models</artifactId>
 
@@ -34,11 +30,7 @@
         <dependency>
             <groupId>org.apache.nifi</groupId>
             <artifactId>nifi-schema-utils</artifactId>
-<<<<<<< HEAD
-            <version>1.23.2.3.2.3.3-3</version>
-=======
             <version>1.23.2.3.2.3.3-SNAPSHOT</version>
->>>>>>> 55804f11
         </dependency>
         <dependency>
             <groupId>org.apache.commons</groupId>
@@ -47,11 +39,7 @@
         <dependency>
             <groupId>org.apache.nifi</groupId>
             <artifactId>nifi-utils</artifactId>
-<<<<<<< HEAD
-            <version>1.23.2.3.2.3.3-3</version>
-=======
             <version>1.23.2.3.2.3.3-SNAPSHOT</version>
->>>>>>> 55804f11
         </dependency>
     </dependencies>
 </project>