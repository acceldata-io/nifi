<?xml version="1.0" encoding="UTF-8"?>
<!-- Licensed to the Apache Software Foundation (ASF) under one or more contributor
    license agreements. See the NOTICE file distributed with this work for additional
    information regarding copyright ownership. The ASF licenses this file to
    You under the Apache License, Version 2.0 (the "License"); you may not use
    this file except in compliance with the License. You may obtain a copy of
    the License at http://www.apache.org/licenses/LICENSE-2.0 Unless required
    by applicable law or agreed to in writing, software distributed under the
    License is distributed on an "AS IS" BASIS, WITHOUT WARRANTIES OR CONDITIONS
    OF ANY KIND, either express or implied. See the License for the specific
    language governing permissions and limitations under the License. -->
<project xmlns="http://maven.apache.org/POM/4.0.0" xmlns:xsi="http://www.w3.org/2001/XMLSchema-instance" xsi:schemaLocation="http://maven.apache.org/POM/4.0.0 https://maven.apache.org/xsd/maven-4.0.0.xsd">
    <modelVersion>4.0.0</modelVersion>
    <parent>
        <groupId>org.apache.nifi</groupId>
        <artifactId>nifi-framework</artifactId>
<<<<<<< HEAD
        <version>1.23.2.3.2.3.3-3</version>
=======
        <version>1.23.2.3.2.3.3-SNAPSHOT</version>
>>>>>>> 55804f11
    </parent>
    <artifactId>nifi-flowfile-repo-serialization</artifactId>

    <dependencies>
        <dependency>
            <groupId>org.apache.nifi</groupId>
            <artifactId>nifi-api</artifactId>
        </dependency>
        <dependency>
            <groupId>org.apache.nifi</groupId>
            <artifactId>nifi-framework-api</artifactId>
        </dependency>
        <dependency>
            <groupId>org.apache.nifi</groupId>
            <artifactId>nifi-repository-models</artifactId>
<<<<<<< HEAD
            <version>1.23.2.3.2.3.3-3</version>
=======
            <version>1.23.2.3.2.3.3-SNAPSHOT</version>
>>>>>>> 55804f11
        </dependency>
        <dependency>
            <groupId>org.apache.nifi</groupId>
            <artifactId>nifi-write-ahead-log</artifactId>
<<<<<<< HEAD
            <version>1.23.2.3.2.3.3-3</version>
=======
            <version>1.23.2.3.2.3.3-SNAPSHOT</version>
>>>>>>> 55804f11
        </dependency>
        <dependency>
            <groupId>org.apache.nifi</groupId>
            <artifactId>nifi-schema-utils</artifactId>
<<<<<<< HEAD
            <version>1.23.2.3.2.3.3-3</version>
=======
            <version>1.23.2.3.2.3.3-SNAPSHOT</version>
>>>>>>> 55804f11
        </dependency>
        <dependency>
            <groupId>org.apache.nifi</groupId>
            <artifactId>nifi-security-utils</artifactId>
        </dependency>
        <dependency>
            <groupId>org.apache.nifi</groupId>
            <artifactId>nifi-security-kms</artifactId>
<<<<<<< HEAD
            <version>1.23.2.3.2.3.3-3</version>
=======
            <version>1.23.2.3.2.3.3-SNAPSHOT</version>
>>>>>>> 55804f11
        </dependency>
        <dependency>
            <groupId>org.apache.nifi</groupId>
            <artifactId>nifi-repository-encryption</artifactId>
<<<<<<< HEAD
            <version>1.23.2.3.2.3.3-3</version>
=======
            <version>1.23.2.3.2.3.3-SNAPSHOT</version>
>>>>>>> 55804f11
        </dependency>
        <dependency>
            <groupId>com.github.ben-manes.caffeine</groupId>
            <artifactId>caffeine</artifactId>
        </dependency>
        <dependency>
            <groupId>org.apache.nifi</groupId>
            <artifactId>nifi-properties-loader</artifactId>
        </dependency>

        <dependency>
            <groupId>org.bouncycastle</groupId>
            <artifactId>bcprov-jdk18on</artifactId>
            <scope>test</scope>
        </dependency>
        <dependency>
            <groupId>org.codehaus.groovy</groupId>
            <artifactId>groovy-dateutil</artifactId>
            <version>${nifi.groovy.version}</version>
            <scope>test</scope>
        </dependency>
    </dependencies>
</project><|MERGE_RESOLUTION|>--- conflicted
+++ resolved
@@ -14,11 +14,7 @@
     <parent>
         <groupId>org.apache.nifi</groupId>
         <artifactId>nifi-framework</artifactId>
-<<<<<<< HEAD
-        <version>1.23.2.3.2.3.3-3</version>
-=======
         <version>1.23.2.3.2.3.3-SNAPSHOT</version>
->>>>>>> 55804f11
     </parent>
     <artifactId>nifi-flowfile-repo-serialization</artifactId>
 
@@ -34,29 +30,17 @@
         <dependency>
             <groupId>org.apache.nifi</groupId>
             <artifactId>nifi-repository-models</artifactId>
-<<<<<<< HEAD
-            <version>1.23.2.3.2.3.3-3</version>
-=======
             <version>1.23.2.3.2.3.3-SNAPSHOT</version>
->>>>>>> 55804f11
         </dependency>
         <dependency>
             <groupId>org.apache.nifi</groupId>
             <artifactId>nifi-write-ahead-log</artifactId>
-<<<<<<< HEAD
-            <version>1.23.2.3.2.3.3-3</version>
-=======
             <version>1.23.2.3.2.3.3-SNAPSHOT</version>
->>>>>>> 55804f11
         </dependency>
         <dependency>
             <groupId>org.apache.nifi</groupId>
             <artifactId>nifi-schema-utils</artifactId>
-<<<<<<< HEAD
-            <version>1.23.2.3.2.3.3-3</version>
-=======
             <version>1.23.2.3.2.3.3-SNAPSHOT</version>
->>>>>>> 55804f11
         </dependency>
         <dependency>
             <groupId>org.apache.nifi</groupId>
@@ -65,20 +49,12 @@
         <dependency>
             <groupId>org.apache.nifi</groupId>
             <artifactId>nifi-security-kms</artifactId>
-<<<<<<< HEAD
-            <version>1.23.2.3.2.3.3-3</version>
-=======
             <version>1.23.2.3.2.3.3-SNAPSHOT</version>
->>>>>>> 55804f11
         </dependency>
         <dependency>
             <groupId>org.apache.nifi</groupId>
             <artifactId>nifi-repository-encryption</artifactId>
-<<<<<<< HEAD
-            <version>1.23.2.3.2.3.3-3</version>
-=======
             <version>1.23.2.3.2.3.3-SNAPSHOT</version>
->>>>>>> 55804f11
         </dependency>
         <dependency>
             <groupId>com.github.ben-manes.caffeine</groupId>
