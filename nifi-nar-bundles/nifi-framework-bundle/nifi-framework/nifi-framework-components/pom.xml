--- conflicted
+++ resolved
@@ -18,11 +18,7 @@
     <parent>
         <groupId>org.apache.nifi</groupId>
         <artifactId>nifi-framework</artifactId>
-<<<<<<< HEAD
-        <version>1.23.2.3.2.3.3-3</version>
-=======
         <version>1.23.2.3.2.3.3-SNAPSHOT</version>
->>>>>>> 55804f11
     </parent>
     <artifactId>nifi-framework-components</artifactId>
     <packaging>jar</packaging>
@@ -40,38 +36,22 @@
         <dependency>
             <groupId>org.apache.nifi</groupId>
             <artifactId>nifi-framework-core-api</artifactId>
-<<<<<<< HEAD
-            <version>1.23.2.3.2.3.3-3</version>
-=======
             <version>1.23.2.3.2.3.3-SNAPSHOT</version>
->>>>>>> 55804f11
         </dependency>
         <dependency>
             <groupId>org.apache.nifi</groupId>
             <artifactId>nifi-site-to-site</artifactId>
-<<<<<<< HEAD
-            <version>1.23.2.3.2.3.3-3</version>
-=======
             <version>1.23.2.3.2.3.3-SNAPSHOT</version>
->>>>>>> 55804f11
         </dependency>
         <dependency>
             <groupId>org.apache.nifi</groupId>
             <artifactId>nifi-repository-models</artifactId>
-<<<<<<< HEAD
-            <version>1.23.2.3.2.3.3-3</version>
-=======
             <version>1.23.2.3.2.3.3-SNAPSHOT</version>
->>>>>>> 55804f11
         </dependency>
         <dependency>
             <groupId>org.apache.nifi</groupId>
             <artifactId>nifi-data-provenance-utils</artifactId>
-<<<<<<< HEAD
-            <version>1.23.2.3.2.3.3-3</version>
-=======
             <version>1.23.2.3.2.3.3-SNAPSHOT</version>
->>>>>>> 55804f11
         </dependency>
         <dependency>
             <groupId>org.apache.nifi</groupId>
@@ -84,83 +64,47 @@
         <dependency>
             <groupId>org.apache.nifi</groupId>
             <artifactId>nifi-nar-utils</artifactId>
-<<<<<<< HEAD
-            <version>1.23.2.3.2.3.3-3</version>
-=======
             <version>1.23.2.3.2.3.3-SNAPSHOT</version>
->>>>>>> 55804f11
         </dependency>
         <dependency>
             <groupId>org.apache.nifi</groupId>
             <artifactId>nifi-property-encryptor</artifactId>
-<<<<<<< HEAD
-            <version>1.23.2.3.2.3.3-3</version>
-=======
             <version>1.23.2.3.2.3.3-SNAPSHOT</version>
->>>>>>> 55804f11
         </dependency>
         <dependency>
             <groupId>org.apache.nifi</groupId>
             <artifactId>nifi-framework-external-resource-utils</artifactId>
-<<<<<<< HEAD
-            <version>1.23.2.3.2.3.3-3</version>
-=======
             <version>1.23.2.3.2.3.3-SNAPSHOT</version>
->>>>>>> 55804f11
         </dependency>
         <dependency>
             <groupId>org.apache.nifi</groupId>
             <artifactId>nifi-external-resource-utils</artifactId>
-<<<<<<< HEAD
-            <version>1.23.2.3.2.3.3-3</version>
-=======
             <version>1.23.2.3.2.3.3-SNAPSHOT</version>
->>>>>>> 55804f11
         </dependency>
         <dependency>
             <groupId>org.apache.nifi</groupId>
             <artifactId>nifi-security-utils</artifactId>
-<<<<<<< HEAD
-            <version>1.23.2.3.2.3.3-3</version>
-=======
             <version>1.23.2.3.2.3.3-SNAPSHOT</version>
->>>>>>> 55804f11
         </dependency>
         <dependency>
             <groupId>org.apache.nifi</groupId>
             <artifactId>nifi-xml-processing</artifactId>
-<<<<<<< HEAD
-            <version>1.23.2.3.2.3.3-3</version>
-=======
             <version>1.23.2.3.2.3.3-SNAPSHOT</version>
->>>>>>> 55804f11
         </dependency>
         <dependency>
             <groupId>org.apache.nifi.registry</groupId>
             <artifactId>nifi-registry-client</artifactId>
-<<<<<<< HEAD
-            <version>1.23.2.3.2.3.3-3</version>
-=======
             <version>1.23.2.3.2.3.3-SNAPSHOT</version>
->>>>>>> 55804f11
         </dependency>
         <dependency>
             <groupId>org.apache.nifi.registry</groupId>
             <artifactId>nifi-registry-flow-diff</artifactId>
-<<<<<<< HEAD
-            <version>1.23.2.3.2.3.3-3</version>
-=======
             <version>1.23.2.3.2.3.3-SNAPSHOT</version>
->>>>>>> 55804f11
         </dependency>
         <dependency>
             <groupId>org.apache.nifi</groupId>
             <artifactId>nifi-mock</artifactId>
-<<<<<<< HEAD
-            <version>1.23.2.3.2.3.3-3</version>
-=======
             <version>1.23.2.3.2.3.3-SNAPSHOT</version>
->>>>>>> 55804f11
             <scope>test</scope>
         </dependency>
     </dependencies>
