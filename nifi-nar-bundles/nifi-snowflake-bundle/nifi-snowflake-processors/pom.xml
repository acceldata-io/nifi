<?xml version="1.0" encoding="UTF-8"?>
<!--
  ~ Licensed to the Apache Software Foundation (ASF) under one or more
  ~ contributor license agreements.  See the NOTICE file distributed with
  ~ this work for additional information regarding copyright ownership.
  ~ The ASF licenses this file to You under the Apache License, Version 2.0
  ~ (the "License"); you may not use this file except in compliance with
  ~ the License.  You may obtain a copy of the License at
  ~
  ~     http://www.apache.org/licenses/LICENSE-2.0
  ~
  ~ Unless required by applicable law or agreed to in writing, software
  ~ distributed under the License is distributed on an "AS IS" BASIS,
  ~ WITHOUT WARRANTIES OR CONDITIONS OF ANY KIND, either express or implied.
  ~ See the License for the specific language governing permissions and
  ~ limitations under the License.
  -->

<project xmlns="http://maven.apache.org/POM/4.0.0" xmlns:xsi="http://www.w3.org/2001/XMLSchema-instance" xsi:schemaLocation="http://maven.apache.org/POM/4.0.0 http://maven.apache.org/xsd/maven-4.0.0.xsd">
    <parent>
        <artifactId>nifi-snowflake-bundle</artifactId>
        <groupId>org.apache.nifi</groupId>
<<<<<<< HEAD
        <version>1.23.2.3.2.3.3-3</version>
=======
        <version>1.23.2.3.2.3.3-SNAPSHOT</version>
>>>>>>> 55804f11
    </parent>
    <modelVersion>4.0.0</modelVersion>

    <artifactId>nifi-snowflake-processors</artifactId>
    <packaging>jar</packaging>

    <dependencies>
        <dependency>
            <groupId>org.apache.nifi</groupId>
            <artifactId>nifi-api</artifactId>
        </dependency>
        <dependency>
            <groupId>org.apache.nifi</groupId>
            <artifactId>nifi-utils</artifactId>
<<<<<<< HEAD
            <version>1.23.2.3.2.3.3-3</version>
=======
            <version>1.23.2.3.2.3.3-SNAPSHOT</version>
>>>>>>> 55804f11
            <scope>provided</scope>
        </dependency>
        <dependency>
            <groupId>org.apache.nifi</groupId>
            <artifactId>nifi-snowflake-services</artifactId>
<<<<<<< HEAD
            <version>1.23.2.3.2.3.3-3</version>
=======
            <version>1.23.2.3.2.3.3-SNAPSHOT</version>
>>>>>>> 55804f11
            <scope>provided</scope>
        </dependency>
        <dependency>
            <groupId>org.apache.nifi</groupId>
            <artifactId>nifi-snowflake-services-api</artifactId>
<<<<<<< HEAD
            <version>1.23.2.3.2.3.3-3</version>
=======
            <version>1.23.2.3.2.3.3-SNAPSHOT</version>
>>>>>>> 55804f11
            <scope>provided</scope>
        </dependency>
        <dependency>
            <groupId>net.snowflake</groupId>
            <artifactId>snowflake-ingest-sdk</artifactId>
            <scope>provided</scope>
        </dependency>
        <dependency>
            <groupId>commons-io</groupId>
            <artifactId>commons-io</artifactId>
            <scope>provided</scope>
        </dependency>
        <dependency>
            <groupId>com.squareup.okhttp3</groupId>
            <artifactId>mockwebserver</artifactId>
            <scope>test</scope>
        </dependency>
        <dependency>
            <groupId>org.apache.nifi</groupId>
            <artifactId>nifi-mock</artifactId>
            <scope>test</scope>
        </dependency>
        <dependency>
            <groupId>org.apache.nifi</groupId>
            <artifactId>nifi-kerberos-credentials-service-api</artifactId>
            <scope>test</scope>
        </dependency>
        <dependency>
            <groupId>org.apache.nifi</groupId>
            <artifactId>nifi-kerberos-user-service-api</artifactId>
            <scope>test</scope>
        </dependency>
        <dependency>
            <groupId>org.slf4j</groupId>
            <artifactId>jcl-over-slf4j</artifactId>
            <scope>test</scope>
        </dependency>
        <dependency>
            <groupId>org.apache.nifi</groupId>
            <artifactId>nifi-key-service-api</artifactId>
<<<<<<< HEAD
            <version>1.23.2.3.2.3.3-3</version>
=======
            <version>1.23.2.3.2.3.3-SNAPSHOT</version>
>>>>>>> 55804f11
            <scope>test</scope>
        </dependency>
        <dependency>
            <groupId>org.apache.nifi</groupId>
            <artifactId>nifi-key-service</artifactId>
<<<<<<< HEAD
            <version>1.23.2.3.2.3.3-3</version>
=======
            <version>1.23.2.3.2.3.3-SNAPSHOT</version>
>>>>>>> 55804f11
            <scope>test</scope>
        </dependency>
        <dependency>
            <groupId>org.apache.nifi</groupId>
            <artifactId>nifi-dbcp-service-api</artifactId>
<<<<<<< HEAD
            <version>1.23.2.3.2.3.3-3</version>
=======
            <version>1.23.2.3.2.3.3-SNAPSHOT</version>
>>>>>>> 55804f11
            <scope>test</scope>
        </dependency>
        <dependency>
            <groupId>org.apache.nifi</groupId>
            <artifactId>nifi-dbcp-base</artifactId>
<<<<<<< HEAD
            <version>1.23.2.3.2.3.3-3</version>
=======
            <version>1.23.2.3.2.3.3-SNAPSHOT</version>
>>>>>>> 55804f11
            <scope>test</scope>
        </dependency>
        <dependency>
            <groupId>org.apache.nifi</groupId>
            <artifactId>nifi-proxy-configuration-api</artifactId>
<<<<<<< HEAD
            <version>1.23.2.3.2.3.3-3</version>
=======
            <version>1.23.2.3.2.3.3-SNAPSHOT</version>
>>>>>>> 55804f11
            <scope>test</scope>
        </dependency>
    </dependencies>
</project><|MERGE_RESOLUTION|>--- conflicted
+++ resolved
@@ -20,11 +20,7 @@
     <parent>
         <artifactId>nifi-snowflake-bundle</artifactId>
         <groupId>org.apache.nifi</groupId>
-<<<<<<< HEAD
-        <version>1.23.2.3.2.3.3-3</version>
-=======
         <version>1.23.2.3.2.3.3-SNAPSHOT</version>
->>>>>>> 55804f11
     </parent>
     <modelVersion>4.0.0</modelVersion>
 
@@ -39,31 +35,19 @@
         <dependency>
             <groupId>org.apache.nifi</groupId>
             <artifactId>nifi-utils</artifactId>
-<<<<<<< HEAD
-            <version>1.23.2.3.2.3.3-3</version>
-=======
             <version>1.23.2.3.2.3.3-SNAPSHOT</version>
->>>>>>> 55804f11
             <scope>provided</scope>
         </dependency>
         <dependency>
             <groupId>org.apache.nifi</groupId>
             <artifactId>nifi-snowflake-services</artifactId>
-<<<<<<< HEAD
-            <version>1.23.2.3.2.3.3-3</version>
-=======
             <version>1.23.2.3.2.3.3-SNAPSHOT</version>
->>>>>>> 55804f11
             <scope>provided</scope>
         </dependency>
         <dependency>
             <groupId>org.apache.nifi</groupId>
             <artifactId>nifi-snowflake-services-api</artifactId>
-<<<<<<< HEAD
-            <version>1.23.2.3.2.3.3-3</version>
-=======
             <version>1.23.2.3.2.3.3-SNAPSHOT</version>
->>>>>>> 55804f11
             <scope>provided</scope>
         </dependency>
         <dependency>
@@ -104,51 +88,31 @@
         <dependency>
             <groupId>org.apache.nifi</groupId>
             <artifactId>nifi-key-service-api</artifactId>
-<<<<<<< HEAD
-            <version>1.23.2.3.2.3.3-3</version>
-=======
             <version>1.23.2.3.2.3.3-SNAPSHOT</version>
->>>>>>> 55804f11
             <scope>test</scope>
         </dependency>
         <dependency>
             <groupId>org.apache.nifi</groupId>
             <artifactId>nifi-key-service</artifactId>
-<<<<<<< HEAD
-            <version>1.23.2.3.2.3.3-3</version>
-=======
             <version>1.23.2.3.2.3.3-SNAPSHOT</version>
->>>>>>> 55804f11
             <scope>test</scope>
         </dependency>
         <dependency>
             <groupId>org.apache.nifi</groupId>
             <artifactId>nifi-dbcp-service-api</artifactId>
-<<<<<<< HEAD
-            <version>1.23.2.3.2.3.3-3</version>
-=======
             <version>1.23.2.3.2.3.3-SNAPSHOT</version>
->>>>>>> 55804f11
             <scope>test</scope>
         </dependency>
         <dependency>
             <groupId>org.apache.nifi</groupId>
             <artifactId>nifi-dbcp-base</artifactId>
-<<<<<<< HEAD
-            <version>1.23.2.3.2.3.3-3</version>
-=======
             <version>1.23.2.3.2.3.3-SNAPSHOT</version>
->>>>>>> 55804f11
             <scope>test</scope>
         </dependency>
         <dependency>
             <groupId>org.apache.nifi</groupId>
             <artifactId>nifi-proxy-configuration-api</artifactId>
-<<<<<<< HEAD
-            <version>1.23.2.3.2.3.3-3</version>
-=======
             <version>1.23.2.3.2.3.3-SNAPSHOT</version>
->>>>>>> 55804f11
             <scope>test</scope>
         </dependency>
     </dependencies>
