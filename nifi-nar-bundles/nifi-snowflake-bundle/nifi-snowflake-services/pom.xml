--- conflicted
+++ resolved
@@ -19,11 +19,7 @@
     <parent>
         <groupId>org.apache.nifi</groupId>
         <artifactId>nifi-snowflake-bundle</artifactId>
-<<<<<<< HEAD
-        <version>1.23.2.3.2.3.3-3</version>
-=======
         <version>1.23.2.3.2.3.3-SNAPSHOT</version>
->>>>>>> 55804f11
     </parent>
 
     <artifactId>nifi-snowflake-services</artifactId>
@@ -37,11 +33,7 @@
         <dependency>
             <groupId>org.apache.nifi</groupId>
             <artifactId>nifi-dbcp-base</artifactId>
-<<<<<<< HEAD
-            <version>1.23.2.3.2.3.3-3</version>
-=======
             <version>1.23.2.3.2.3.3-SNAPSHOT</version>
->>>>>>> 55804f11
             <exclusions>
                 <exclusion>
                     <groupId>org.apache.nifi</groupId>
@@ -52,21 +44,13 @@
         <dependency>
             <groupId>org.apache.nifi</groupId>
             <artifactId>nifi-key-service-api</artifactId>
-<<<<<<< HEAD
-            <version>1.23.2.3.2.3.3-3</version>
-=======
             <version>1.23.2.3.2.3.3-SNAPSHOT</version>
->>>>>>> 55804f11
             <scope>provided</scope>
         </dependency>
         <dependency>
             <groupId>org.apache.nifi</groupId>
             <artifactId>nifi-snowflake-services-api</artifactId>
-<<<<<<< HEAD
-            <version>1.23.2.3.2.3.3-3</version>
-=======
             <version>1.23.2.3.2.3.3-SNAPSHOT</version>
->>>>>>> 55804f11
             <scope>provided</scope>
         </dependency>
         <dependency>
@@ -82,40 +66,24 @@
         <dependency>
             <groupId>org.apache.nifi</groupId>
             <artifactId>nifi-utils</artifactId>
-<<<<<<< HEAD
-            <version>1.23.2.3.2.3.3-3</version>
-=======
             <version>1.23.2.3.2.3.3-SNAPSHOT</version>
->>>>>>> 55804f11
             <scope>provided</scope>
         </dependency>
         <dependency>
             <groupId>org.apache.nifi</groupId>
             <artifactId>nifi-api</artifactId>
-<<<<<<< HEAD
-            <version>1.23.2.3.2.3.3-3</version>
-=======
             <version>1.23.2.3.2.3.3-SNAPSHOT</version>
->>>>>>> 55804f11
         </dependency>
         <dependency>
             <groupId>org.apache.nifi</groupId>
             <artifactId>nifi-proxy-configuration-api</artifactId>
-<<<<<<< HEAD
-            <version>1.23.2.3.2.3.3-3</version>
-=======
             <version>1.23.2.3.2.3.3-SNAPSHOT</version>
->>>>>>> 55804f11
             <scope>provided</scope>
         </dependency>
         <dependency>
             <groupId>org.apache.nifi</groupId>
             <artifactId>nifi-mock</artifactId>
-<<<<<<< HEAD
-            <version>1.23.2.3.2.3.3-3</version>
-=======
             <version>1.23.2.3.2.3.3-SNAPSHOT</version>
->>>>>>> 55804f11
             <scope>test</scope>
         </dependency>
         <dependency>
