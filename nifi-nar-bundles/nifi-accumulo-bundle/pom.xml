<?xml version="1.0" encoding="UTF-8"?>
<!-- Licensed to the Apache Software Foundation (ASF) under one or more contributor
    license agreements. See the NOTICE file distributed with this work for additional
    information regarding copyright ownership. The ASF licenses this file to
    You under the Apache License, Version 2.0 (the "License"); you may not use
    this file except in compliance with the License. You may obtain a copy of
    the License at http://www.apache.org/licenses/LICENSE-2.0 Unless required
    by applicable law or agreed to in writing, software distributed under the
    License is distributed on an "AS IS" BASIS, WITHOUT WARRANTIES OR CONDITIONS
    OF ANY KIND, either express or implied. See the License for the specific
    language governing permissions and limitations under the License. -->
<project xmlns="http://maven.apache.org/POM/4.0.0" xmlns:xsi="http://www.w3.org/2001/XMLSchema-instance" xsi:schemaLocation="http://maven.apache.org/POM/4.0.0 https://maven.apache.org/xsd/maven-4.0.0.xsd">
    <modelVersion>4.0.0</modelVersion>

    <parent>
        <groupId>org.apache.nifi</groupId>
        <artifactId>nifi-nar-bundles</artifactId>
<<<<<<< HEAD
        <version>1.23.2.3.2.3.3-3</version>
=======
        <version>1.23.2.3.2.3.3-SNAPSHOT</version>
>>>>>>> 55804f11
    </parent>

    <properties>
        <accumulo.version>2.0.1</accumulo.version>
        <guava.version>32.0.1-jre</guava.version>
    </properties>

    <artifactId>nifi-accumulo-bundle</artifactId>
    <packaging>pom</packaging>

    <modules>
        <module>nifi-accumulo-services-api</module>
        <module>nifi-accumulo-services-api-nar</module>
        <module>nifi-accumulo-services</module>
        <module>nifi-accumulo-services-nar</module>
        <module>nifi-accumulo-processors</module>
        <module>nifi-accumulo-nar</module>
    </modules>

    <dependencyManagement>
        <dependencies>
            <dependency>
                <groupId>org.apache.nifi</groupId>
                <artifactId>nifi-accumulo-processors</artifactId>
<<<<<<< HEAD
                <version>1.23.2.3.2.3.3-3</version>
=======
                <version>1.23.2.3.2.3.3-SNAPSHOT</version>
>>>>>>> 55804f11
            </dependency>
            <!-- Override nimbus-jose-jwt 9.8.1 from hadoop-auth -->
            <dependency>
                <groupId>com.nimbusds</groupId>
                <artifactId>nimbus-jose-jwt</artifactId>
                <version>9.31</version>
            </dependency>
            <!-- Override Hadoop from accumulo-core -->
            <dependency>
                <groupId>org.apache.hadoop</groupId>
                <artifactId>hadoop-client-api</artifactId>
                <version>${hadoop.version}</version>
            </dependency>
            <dependency>
                <groupId>org.apache.hadoop</groupId>
                <artifactId>hadoop-client-runtime</artifactId>
                <version>${hadoop.version}</version>
            </dependency>
            <!-- Override ZooKeeper from accumulo-core -->
            <dependency>
                <groupId>org.apache.zookeeper</groupId>
                <artifactId>zookeeper</artifactId>
                <version>${zookeeper.version}</version>
                <exclusions>
                    <exclusion>
                        <groupId>ch.qos.logback</groupId>
                        <artifactId>logback-classic</artifactId>
                    </exclusion>
                </exclusions>
            </dependency>
            <!-- Override commons-configuration2:2.5 from accumulo-core -->
            <dependency>
                <groupId>org.apache.commons</groupId>
                <artifactId>commons-configuration2</artifactId>
                <version>2.8.0</version>
            </dependency>
            <!-- Override commons-beanutils -->
            <dependency>
                <groupId>commons-beanutils</groupId>
                <artifactId>commons-beanutils</artifactId>
                <version>1.9.4</version>
                <exclusions>
                    <exclusion>
                        <groupId>commons-logging</groupId>
                        <artifactId>commons-logging</artifactId>
                    </exclusion>
                </exclusions>
            </dependency>
            <dependency>
                <groupId>org.apache.accumulo</groupId>
                <artifactId>accumulo-core</artifactId>
                <version>${accumulo.version}</version>
                <exclusions>
                    <!-- Exclude spotbugs-annotations transitive dependency due to LGPL licensing -->
                    <exclusion>
                        <groupId>com.github.spotbugs</groupId>
                        <artifactId>spotbugs-annotations</artifactId>
                    </exclusion>
                    <exclusion>
                        <groupId>log4j</groupId>
                        <artifactId>log4j</artifactId>
                    </exclusion>
                    <exclusion>
                        <groupId>org.slf4j</groupId>
                        <artifactId>slf4j-log4j12</artifactId>
                    </exclusion>
                    <exclusion>
                        <groupId>commons-logging</groupId>
                        <artifactId>commons-logging</artifactId>
                    </exclusion>
                </exclusions>
            </dependency>
            <!-- Override Guava 31.1 -->
            <dependency>
                <groupId>com.google.guava</groupId>
                <artifactId>guava</artifactId>
                <version>${guava.version}</version>
            </dependency>
        </dependencies>
    </dependencyManagement>
</project><|MERGE_RESOLUTION|>--- conflicted
+++ resolved
@@ -15,11 +15,7 @@
     <parent>
         <groupId>org.apache.nifi</groupId>
         <artifactId>nifi-nar-bundles</artifactId>
-<<<<<<< HEAD
-        <version>1.23.2.3.2.3.3-3</version>
-=======
         <version>1.23.2.3.2.3.3-SNAPSHOT</version>
->>>>>>> 55804f11
     </parent>
 
     <properties>
@@ -44,11 +40,7 @@
             <dependency>
                 <groupId>org.apache.nifi</groupId>
                 <artifactId>nifi-accumulo-processors</artifactId>
-<<<<<<< HEAD
-                <version>1.23.2.3.2.3.3-3</version>
-=======
                 <version>1.23.2.3.2.3.3-SNAPSHOT</version>
->>>>>>> 55804f11
             </dependency>
             <!-- Override nimbus-jose-jwt 9.8.1 from hadoop-auth -->
             <dependency>
