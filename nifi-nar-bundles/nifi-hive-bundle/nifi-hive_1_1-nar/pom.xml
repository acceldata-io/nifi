<?xml version="1.0" encoding="UTF-8"?>
<!--
  Licensed to the Apache Software Foundation (ASF) under one or more
  contributor license agreements. See the NOTICE file distributed with
  this work for additional information regarding copyright ownership.
  The ASF licenses this file to You under the Apache License, Version 2.0
  (the "License"); you may not use this file except in compliance with
  the License. You may obtain a copy of the License at
  http://www.apache.org/licenses/LICENSE-2.0
  Unless required by applicable law or agreed to in writing, software
  distributed under the License is distributed on an "AS IS" BASIS,
  WITHOUT WARRANTIES OR CONDITIONS OF ANY KIND, either express or implied.
  See the License for the specific language governing permissions and
  limitations under the License.
-->
<project xmlns="http://maven.apache.org/POM/4.0.0" xmlns:xsi="http://www.w3.org/2001/XMLSchema-instance" xsi:schemaLocation="http://maven.apache.org/POM/4.0.0 https://maven.apache.org/xsd/maven-4.0.0.xsd">
    <modelVersion>4.0.0</modelVersion>

    <parent>
        <groupId>org.apache.nifi</groupId>
        <artifactId>nifi-hive-bundle</artifactId>
<<<<<<< HEAD
        <version>1.23.2.3.2.3.3-3</version>
=======
        <version>1.23.2.3.2.3.3-SNAPSHOT</version>
>>>>>>> 55804f11
    </parent>

    <artifactId>nifi-hive_1_1-nar</artifactId>
    <packaging>nar</packaging>
    <properties>
        <maven.javadoc.skip>true</maven.javadoc.skip>
        <source.skip>true</source.skip>
        <!-- Need to override hadoop.version here, for Hive and hadoop-client transitive dependencies -->
        <hadoop.version>${hive11.hadoop.version}</hadoop.version>
    </properties>

    <dependencies>
        <dependency>
            <groupId>org.apache.nifi</groupId>
            <artifactId>nifi-hive-services-api-nar</artifactId>
<<<<<<< HEAD
            <version>1.23.2.3.2.3.3-3</version>
=======
            <version>1.23.2.3.2.3.3-SNAPSHOT</version>
>>>>>>> 55804f11
            <type>nar</type>
        </dependency>
        <dependency>
            <groupId>org.apache.nifi</groupId>
            <artifactId>nifi-hive_1_1-processors</artifactId>
<<<<<<< HEAD
            <version>1.23.2.3.2.3.3-3</version>
=======
            <version>1.23.2.3.2.3.3-SNAPSHOT</version>
>>>>>>> 55804f11
        </dependency>
    </dependencies>
</project><|MERGE_RESOLUTION|>--- conflicted
+++ resolved
@@ -19,11 +19,7 @@
     <parent>
         <groupId>org.apache.nifi</groupId>
         <artifactId>nifi-hive-bundle</artifactId>
-<<<<<<< HEAD
-        <version>1.23.2.3.2.3.3-3</version>
-=======
         <version>1.23.2.3.2.3.3-SNAPSHOT</version>
->>>>>>> 55804f11
     </parent>
 
     <artifactId>nifi-hive_1_1-nar</artifactId>
@@ -39,21 +35,13 @@
         <dependency>
             <groupId>org.apache.nifi</groupId>
             <artifactId>nifi-hive-services-api-nar</artifactId>
-<<<<<<< HEAD
-            <version>1.23.2.3.2.3.3-3</version>
-=======
             <version>1.23.2.3.2.3.3-SNAPSHOT</version>
->>>>>>> 55804f11
             <type>nar</type>
         </dependency>
         <dependency>
             <groupId>org.apache.nifi</groupId>
             <artifactId>nifi-hive_1_1-processors</artifactId>
-<<<<<<< HEAD
-            <version>1.23.2.3.2.3.3-3</version>
-=======
             <version>1.23.2.3.2.3.3-SNAPSHOT</version>
->>>>>>> 55804f11
         </dependency>
     </dependencies>
 </project>