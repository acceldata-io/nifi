--- conflicted
+++ resolved
@@ -19,11 +19,7 @@
     <parent>
         <groupId>org.apache.nifi</groupId>
         <artifactId>nifi-hive-bundle</artifactId>
-<<<<<<< HEAD
-        <version>1.23.2.3.2.3.3-3</version>
-=======
         <version>1.23.2.3.2.3.3-SNAPSHOT</version>
->>>>>>> 55804f11
     </parent>
 
     <artifactId>nifi-hive-processors</artifactId>
@@ -38,57 +34,33 @@
         <dependency>
             <groupId>org.apache.nifi</groupId>
             <artifactId>nifi-api</artifactId>
-<<<<<<< HEAD
-            <version>1.23.2.3.2.3.3-3</version>
-=======
-            <version>1.23.2.3.2.3.3-SNAPSHOT</version>
->>>>>>> 55804f11
+            <version>1.23.2.3.2.3.3-SNAPSHOT</version>
         </dependency>
         <dependency>
             <groupId>org.apache.nifi</groupId>
             <artifactId>nifi-utils</artifactId>
-<<<<<<< HEAD
-            <version>1.23.2.3.2.3.3-3</version>
-=======
-            <version>1.23.2.3.2.3.3-SNAPSHOT</version>
->>>>>>> 55804f11
+            <version>1.23.2.3.2.3.3-SNAPSHOT</version>
         </dependency>
         <dependency>
             <groupId>org.apache.nifi</groupId>
             <artifactId>nifi-put-pattern</artifactId>
-<<<<<<< HEAD
-            <version>1.23.2.3.2.3.3-3</version>
-=======
-            <version>1.23.2.3.2.3.3-SNAPSHOT</version>
->>>>>>> 55804f11
+            <version>1.23.2.3.2.3.3-SNAPSHOT</version>
         </dependency>
         <dependency>
             <groupId>org.apache.nifi</groupId>
             <artifactId>nifi-security-kerberos</artifactId>
-<<<<<<< HEAD
-            <version>1.23.2.3.2.3.3-3</version>
-=======
-            <version>1.23.2.3.2.3.3-SNAPSHOT</version>
->>>>>>> 55804f11
+            <version>1.23.2.3.2.3.3-SNAPSHOT</version>
         </dependency>
         <dependency>
             <groupId>org.apache.nifi</groupId>
             <artifactId>nifi-dbcp-service-api</artifactId>
-<<<<<<< HEAD
-            <version>1.23.2.3.2.3.3-3</version>
-=======
-            <version>1.23.2.3.2.3.3-SNAPSHOT</version>
->>>>>>> 55804f11
+            <version>1.23.2.3.2.3.3-SNAPSHOT</version>
             <scope>provided</scope>
         </dependency>
         <dependency>
             <groupId>org.apache.nifi</groupId>
             <artifactId>nifi-hive-services-api</artifactId>
-<<<<<<< HEAD
-            <version>1.23.2.3.2.3.3-3</version>
-=======
-            <version>1.23.2.3.2.3.3-SNAPSHOT</version>
->>>>>>> 55804f11
+            <version>1.23.2.3.2.3.3-SNAPSHOT</version>
             <scope>provided</scope>
         </dependency>
         <dependency>
@@ -197,20 +169,12 @@
         <dependency>
             <groupId>org.apache.nifi</groupId>
             <artifactId>nifi-hadoop-utils</artifactId>
-<<<<<<< HEAD
-            <version>1.23.2.3.2.3.3-3</version>
-=======
-            <version>1.23.2.3.2.3.3-SNAPSHOT</version>
->>>>>>> 55804f11
+            <version>1.23.2.3.2.3.3-SNAPSHOT</version>
         </dependency>
         <dependency>
             <groupId>org.apache.nifi</groupId>
             <artifactId>nifi-hadoop-record-utils</artifactId>
-<<<<<<< HEAD
-            <version>1.23.2.3.2.3.3-3</version>
-=======
-            <version>1.23.2.3.2.3.3-SNAPSHOT</version>
->>>>>>> 55804f11
+            <version>1.23.2.3.2.3.3-SNAPSHOT</version>
         </dependency>
         <dependency>
             <groupId>org.apache.nifi</groupId>
@@ -244,21 +208,13 @@
         <dependency>
             <groupId>org.apache.nifi</groupId>
             <artifactId>nifi-mock</artifactId>
-<<<<<<< HEAD
-            <version>1.23.2.3.2.3.3-3</version>
-=======
-            <version>1.23.2.3.2.3.3-SNAPSHOT</version>
->>>>>>> 55804f11
+            <version>1.23.2.3.2.3.3-SNAPSHOT</version>
             <scope>test</scope>
         </dependency>
         <dependency>
             <groupId>org.apache.nifi</groupId>
             <artifactId>nifi-mock-record-utils</artifactId>
-<<<<<<< HEAD
-            <version>1.23.2.3.2.3.3-3</version>
-=======
-            <version>1.23.2.3.2.3.3-SNAPSHOT</version>
->>>>>>> 55804f11
+            <version>1.23.2.3.2.3.3-SNAPSHOT</version>
             <scope>test</scope>
         </dependency>
         <dependency>
