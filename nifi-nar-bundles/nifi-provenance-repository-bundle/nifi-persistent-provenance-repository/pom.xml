--- conflicted
+++ resolved
@@ -17,11 +17,7 @@
     <parent>
         <groupId>org.apache.nifi</groupId>
         <artifactId>nifi-provenance-repository-bundle</artifactId>
-<<<<<<< HEAD
-        <version>1.23.2.3.2.3.3-3</version>
-=======
         <version>1.23.2.3.2.3.3-SNAPSHOT</version>
->>>>>>> 55804f11
     </parent>
     <artifactId>nifi-persistent-provenance-repository</artifactId>
     <packaging>jar</packaging>
@@ -41,83 +37,47 @@
         <dependency>
             <groupId>org.apache.nifi</groupId>
             <artifactId>nifi-data-provenance-utils</artifactId>
-<<<<<<< HEAD
-            <version>1.23.2.3.2.3.3-3</version>
-=======
             <version>1.23.2.3.2.3.3-SNAPSHOT</version>
->>>>>>> 55804f11
         </dependency>
         <dependency>
             <groupId>org.apache.nifi</groupId>
             <artifactId>nifi-schema-utils</artifactId>
-<<<<<<< HEAD
-            <version>1.23.2.3.2.3.3-3</version>
-=======
             <version>1.23.2.3.2.3.3-SNAPSHOT</version>
->>>>>>> 55804f11
         </dependency>
         <dependency>
             <groupId>org.apache.nifi</groupId>
             <artifactId>nifi-utils</artifactId>
-<<<<<<< HEAD
-            <version>1.23.2.3.2.3.3-3</version>
-=======
             <version>1.23.2.3.2.3.3-SNAPSHOT</version>
->>>>>>> 55804f11
         </dependency>
         <dependency>
             <groupId>org.apache.nifi</groupId>
             <artifactId>nifi-security-utils</artifactId>
-<<<<<<< HEAD
-            <version>1.23.2.3.2.3.3-3</version>
-=======
             <version>1.23.2.3.2.3.3-SNAPSHOT</version>
->>>>>>> 55804f11
         </dependency>
         <dependency>
             <groupId>org.apache.nifi</groupId>
             <artifactId>nifi-security-utils-api</artifactId>
-<<<<<<< HEAD
-            <version>1.23.2.3.2.3.3-3</version>
-=======
             <version>1.23.2.3.2.3.3-SNAPSHOT</version>
->>>>>>> 55804f11
         </dependency>
         <dependency>
             <groupId>org.apache.nifi</groupId>
             <artifactId>nifi-security-kms</artifactId>
-<<<<<<< HEAD
-            <version>1.23.2.3.2.3.3-3</version>
-=======
             <version>1.23.2.3.2.3.3-SNAPSHOT</version>
->>>>>>> 55804f11
         </dependency>
         <dependency>
             <groupId>org.apache.nifi</groupId>
             <artifactId>nifi-repository-encryption</artifactId>
-<<<<<<< HEAD
-            <version>1.23.2.3.2.3.3-3</version>
-=======
             <version>1.23.2.3.2.3.3-SNAPSHOT</version>
->>>>>>> 55804f11
         </dependency>
         <dependency>
             <groupId>org.apache.nifi</groupId>
             <artifactId>nifi-properties</artifactId>
-<<<<<<< HEAD
-            <version>1.23.2.3.2.3.3-3</version>
-=======
             <version>1.23.2.3.2.3.3-SNAPSHOT</version>
->>>>>>> 55804f11
         </dependency>
         <dependency>
             <groupId>org.apache.nifi</groupId>
             <artifactId>nifi-properties-loader</artifactId>
-<<<<<<< HEAD
-            <version>1.23.2.3.2.3.3-3</version>
-=======
             <version>1.23.2.3.2.3.3-SNAPSHOT</version>
->>>>>>> 55804f11
         </dependency>
         <dependency>
             <groupId>org.apache.lucene</groupId>
