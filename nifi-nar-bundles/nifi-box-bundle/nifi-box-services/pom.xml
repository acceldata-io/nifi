<?xml version="1.0" encoding="UTF-8"?>
<!--
  Licensed to the Apache Software Foundation (ASF) under one or more
  contributor license agreements. See the NOTICE file distributed with
  this work for additional information regarding copyright ownership.
  The ASF licenses this file to You under the Apache License, Version 2.0
  (the "License"); you may not use this file except in compliance with
  the License. You may obtain a copy of the License at
  http://www.apache.org/licenses/LICENSE-2.0
  Unless required by applicable law or agreed to in writing, software
  distributed under the License is distributed on an "AS IS" BASIS,
  WITHOUT WARRANTIES OR CONDITIONS OF ANY KIND, either express or implied.
  See the License for the specific language governing permissions and
  limitations under the License.
-->
<project xmlns="http://maven.apache.org/POM/4.0.0" xmlns:xsi="http://www.w3.org/2001/XMLSchema-instance" xsi:schemaLocation="http://maven.apache.org/POM/4.0.0 https://maven.apache.org/xsd/maven-4.0.0.xsd">
    <modelVersion>4.0.0</modelVersion>

    <parent>
        <artifactId>nifi-box-bundle</artifactId>
        <groupId>org.apache.nifi</groupId>
<<<<<<< HEAD
        <version>1.23.2.3.2.3.3-3</version>
=======
        <version>1.23.2.3.2.3.3-SNAPSHOT</version>
>>>>>>> 55804f11
    </parent>

    <artifactId>nifi-box-services</artifactId>
    <packaging>jar</packaging>

    <dependencies>
        <dependency>
            <groupId>org.apache.nifi</groupId>
            <artifactId>nifi-box-services-api</artifactId>
<<<<<<< HEAD
            <version>1.23.2.3.2.3.3-3</version>
=======
            <version>1.23.2.3.2.3.3-SNAPSHOT</version>
>>>>>>> 55804f11
            <scope>provided</scope>
        </dependency>
        <dependency>
            <groupId>org.apache.nifi</groupId>
            <artifactId>nifi-utils</artifactId>
<<<<<<< HEAD
            <version>1.23.2.3.2.3.3-3</version>
=======
            <version>1.23.2.3.2.3.3-SNAPSHOT</version>
>>>>>>> 55804f11
        </dependency>
        <dependency>
            <groupId>org.apache.nifi</groupId>
            <artifactId>nifi-json-utils</artifactId>
<<<<<<< HEAD
            <version>1.23.2.3.2.3.3-3</version>
=======
            <version>1.23.2.3.2.3.3-SNAPSHOT</version>
>>>>>>> 55804f11
        </dependency>
        <dependency>
            <groupId>org.apache.nifi</groupId>
            <artifactId>nifi-proxy-configuration-api</artifactId>
        </dependency>
        <dependency>
            <groupId>org.apache.nifi</groupId>
            <artifactId>nifi-mock</artifactId>
            <scope>test</scope>
        </dependency>
    </dependencies>
</project><|MERGE_RESOLUTION|>--- conflicted
+++ resolved
@@ -19,11 +19,7 @@
     <parent>
         <artifactId>nifi-box-bundle</artifactId>
         <groupId>org.apache.nifi</groupId>
-<<<<<<< HEAD
-        <version>1.23.2.3.2.3.3-3</version>
-=======
         <version>1.23.2.3.2.3.3-SNAPSHOT</version>
->>>>>>> 55804f11
     </parent>
 
     <artifactId>nifi-box-services</artifactId>
@@ -33,30 +29,18 @@
         <dependency>
             <groupId>org.apache.nifi</groupId>
             <artifactId>nifi-box-services-api</artifactId>
-<<<<<<< HEAD
-            <version>1.23.2.3.2.3.3-3</version>
-=======
             <version>1.23.2.3.2.3.3-SNAPSHOT</version>
->>>>>>> 55804f11
             <scope>provided</scope>
         </dependency>
         <dependency>
             <groupId>org.apache.nifi</groupId>
             <artifactId>nifi-utils</artifactId>
-<<<<<<< HEAD
-            <version>1.23.2.3.2.3.3-3</version>
-=======
             <version>1.23.2.3.2.3.3-SNAPSHOT</version>
->>>>>>> 55804f11
         </dependency>
         <dependency>
             <groupId>org.apache.nifi</groupId>
             <artifactId>nifi-json-utils</artifactId>
-<<<<<<< HEAD
-            <version>1.23.2.3.2.3.3-3</version>
-=======
             <version>1.23.2.3.2.3.3-SNAPSHOT</version>
->>>>>>> 55804f11
         </dependency>
         <dependency>
             <groupId>org.apache.nifi</groupId>
