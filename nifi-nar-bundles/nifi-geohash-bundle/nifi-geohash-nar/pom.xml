<?xml version="1.0" encoding="UTF-8"?>
<!--
  Licensed to the Apache Software Foundation (ASF) under one or more
  contributor license agreements. See the NOTICE file distributed with
  this work for additional information regarding copyright ownership.
  The ASF licenses this file to You under the Apache License, Version 2.0
  (the "License"); you may not use this file except in compliance with
  the License. You may obtain a copy of the License at
  http://www.apache.org/licenses/LICENSE-2.0
  Unless required by applicable law or agreed to in writing, software
  distributed under the License is distributed on an "AS IS" BASIS,
  WITHOUT WARRANTIES OR CONDITIONS OF ANY KIND, either express or implied.
  See the License for the specific language governing permissions and
  limitations under the License.
-->
<project xmlns="http://maven.apache.org/POM/4.0.0" xmlns:xsi="http://www.w3.org/2001/XMLSchema-instance" xsi:schemaLocation="http://maven.apache.org/POM/4.0.0 https://maven.apache.org/xsd/maven-4.0.0.xsd">
    <modelVersion>4.0.0</modelVersion>

    <parent>
        <groupId>org.apache.nifi</groupId>
        <artifactId>nifi-geohash-bundle</artifactId>
<<<<<<< HEAD
        <version>1.23.2.3.2.3.3-3</version>
=======
        <version>1.23.2.3.2.3.3-SNAPSHOT</version>
>>>>>>> 55804f11
    </parent>

    <artifactId>nifi-geohash-nar</artifactId>
    <packaging>nar</packaging>
    <properties>
        <maven.javadoc.skip>true</maven.javadoc.skip>
        <source.skip>true</source.skip>
    </properties>

    <dependencies>
        <dependency>
            <groupId>org.apache.nifi</groupId>
            <artifactId>nifi-standard-services-api-nar</artifactId>
            <version>${project.version}</version>
            <type>nar</type>
        </dependency>
        <dependency>
            <groupId>org.apache.nifi</groupId>
            <artifactId>nifi-geohash-processors</artifactId>
<<<<<<< HEAD
            <version>1.23.2.3.2.3.3-3</version>
=======
            <version>1.23.2.3.2.3.3-SNAPSHOT</version>
>>>>>>> 55804f11
        </dependency>
    </dependencies>
</project><|MERGE_RESOLUTION|>--- conflicted
+++ resolved
@@ -19,11 +19,7 @@
     <parent>
         <groupId>org.apache.nifi</groupId>
         <artifactId>nifi-geohash-bundle</artifactId>
-<<<<<<< HEAD
-        <version>1.23.2.3.2.3.3-3</version>
-=======
         <version>1.23.2.3.2.3.3-SNAPSHOT</version>
->>>>>>> 55804f11
     </parent>
 
     <artifactId>nifi-geohash-nar</artifactId>
@@ -43,11 +39,7 @@
         <dependency>
             <groupId>org.apache.nifi</groupId>
             <artifactId>nifi-geohash-processors</artifactId>
-<<<<<<< HEAD
-            <version>1.23.2.3.2.3.3-3</version>
-=======
             <version>1.23.2.3.2.3.3-SNAPSHOT</version>
->>>>>>> 55804f11
         </dependency>
     </dependencies>
 </project>