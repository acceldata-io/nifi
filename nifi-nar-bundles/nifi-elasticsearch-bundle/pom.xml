<?xml version="1.0" encoding="UTF-8"?>
<!-- Licensed to the Apache Software Foundation (ASF) under one or more contributor
license agreements. See the NOTICE file distributed with this work for additional
information regarding copyright ownership. The ASF licenses this file to
You under the Apache License, Version 2.0 (the "License"); you may not use
this file except in compliance with the License. You may obtain a copy of
the License at http://www.apache.org/licenses/LICENSE-2.0 Unless required
by applicable law or agreed to in writing, software distributed under the
License is distributed on an "AS IS" BASIS, WITHOUT WARRANTIES OR CONDITIONS
OF ANY KIND, either express or implied. See the License for the specific
language governing permissions and limitations under the License. -->
<project xmlns="http://maven.apache.org/POM/4.0.0" xmlns:xsi="http://www.w3.org/2001/XMLSchema-instance" xsi:schemaLocation="http://maven.apache.org/POM/4.0.0 https://maven.apache.org/xsd/maven-4.0.0.xsd">
    <modelVersion>4.0.0</modelVersion>

    <parent>
        <groupId>org.apache.nifi</groupId>
        <artifactId>nifi-nar-bundles</artifactId>
<<<<<<< HEAD
        <version>1.23.2.3.2.3.3-3</version>
=======
        <version>1.23.2.3.2.3.3-SNAPSHOT</version>
>>>>>>> 55804f11
    </parent>

    <artifactId>nifi-elasticsearch-bundle</artifactId>
    <packaging>pom</packaging>

    <modules>
        <module>nifi-elasticsearch-test-utils</module>
	    <module>nifi-elasticsearch-client-service-api</module>
        <module>nifi-elasticsearch-client-service-api-nar</module>
        <module>nifi-elasticsearch-client-service</module>
        <module>nifi-elasticsearch-client-service-nar</module>
        <module>nifi-elasticsearch-nar</module>
        <module>nifi-elasticsearch-processors</module>
        <module>nifi-elasticsearch-restapi-nar</module>
        <module>nifi-elasticsearch-restapi-processors</module>
    </modules>

    <properties>
        <!-- pinned at 7.13.4 as it is the last version prior to Elastic forcing the client to check it is connecting
         to an Elastic-provided Elasticsearch instead of an instance provided by someone else (e.g. AWS OpenSearch)
         see: https://opensearch.org/blog/community/2021/08/community-clients/ for more info.

         Note: the low-level elasticsearch-rest-client remains licensed with Apache 2.0
         (https://www.elastic.co/guide/en/elasticsearch/client/java-rest/current/_license.html) even after the move
         of the main Elasticsearch product and elasticsearch-rest-high-level-client to Elastic 2.0/SSPL 1.0 in v7.11.0+ -->
        <elasticsearch.client.version>7.13.4</elasticsearch.client.version>
    </properties>

    <dependencyManagement>
        <dependencies>
            <dependency>
                <groupId>org.apache.nifi</groupId>
                <artifactId>nifi-elasticsearch-processors</artifactId>
<<<<<<< HEAD
                <version>1.23.2.3.2.3.3-3</version>
=======
                <version>1.23.2.3.2.3.3-SNAPSHOT</version>
>>>>>>> 55804f11
            </dependency>
            <dependency>
                <groupId>org.apache.nifi</groupId>
                <artifactId>nifi-elasticsearch-restapi-processors</artifactId>
<<<<<<< HEAD
                <version>1.23.2.3.2.3.3-3</version>
=======
                <version>1.23.2.3.2.3.3-SNAPSHOT</version>
>>>>>>> 55804f11
            </dependency>
            <!-- Override commons-compress -->
            <dependency>
                <groupId>org.apache.commons</groupId>
                <artifactId>commons-compress</artifactId>
                <version>1.23.0</version>
            </dependency>

            <dependency>
                <groupId>org.elasticsearch.client</groupId>
                <artifactId>elasticsearch-rest-client</artifactId>
                <version>${elasticsearch.client.version}</version>
                <scope>compile</scope>
                <exclusions>
                    <exclusion>
                        <groupId>com.vividsolutions</groupId>
                        <artifactId>jts</artifactId>
                    </exclusion>
                    <exclusion>
                        <groupId>commons-logging</groupId>
                        <artifactId>commons-logging</artifactId>
                    </exclusion>
                </exclusions>
            </dependency>
            <dependency>
                <groupId>org.elasticsearch.client</groupId>
                <artifactId>elasticsearch-rest-client-sniffer</artifactId>
                <version>${elasticsearch.client.version}</version>
                <scope>compile</scope>
                <exclusions>
                    <exclusion>
                        <groupId>commons-logging</groupId>
                        <artifactId>commons-logging</artifactId>
                    </exclusion>
                </exclusions>
        </dependency>
        </dependencies>
    </dependencyManagement>

    <profiles>
        <!-- currently used by nifi-elasticsearch-client-service and nifi-elasticsearch-restapi-processors -->
        <profile>
            <id>integration-tests</id>
            <activation>
                <activeByDefault>false</activeByDefault>
            </activation>
            <properties>
                <!-- also update the default Elasticsearch version in nifi-elasticsearch-test-utils#src/main/java/org/apache/nifi/elasticsearch/integration/AbstractElasticsearchITBase.java-->
                <elasticsearch_docker_image>8.7.1</elasticsearch_docker_image>
                <elasticsearch.elastic.password>s3cret</elasticsearch.elastic.password>
            </properties>
            <build>
                <pluginManagement>
                    <plugins>
                        <plugin>
                            <groupId>org.apache.maven.plugins</groupId>
                            <artifactId>maven-failsafe-plugin</artifactId>
                            <configuration>
                                <systemPropertyVariables>
                                    <elasticsearch.endpoint>http://localhost:9200</elasticsearch.endpoint>
                                    <elasticsearch.testcontainers.enabled>true</elasticsearch.testcontainers.enabled>
                                    <elasticsearch.docker.image>docker.elastic.co/elasticsearch/elasticsearch:${elasticsearch_docker_image}</elasticsearch.docker.image>
                                    <elasticsearch.elastic_user.password>${elasticsearch.elastic.password}</elasticsearch.elastic_user.password>
                                </systemPropertyVariables>
                            </configuration>
                        </plugin>
                    </plugins>
                </pluginManagement>
            </build>
        </profile>
        <profile>
            <id>elasticsearch6</id>
            <properties>
                <elasticsearch_docker_image>6.8.23</elasticsearch_docker_image>
            </properties>
        </profile>
        <profile>
            <id>elasticsearch7</id>
            <properties>
                <elasticsearch_docker_image>7.17.10</elasticsearch_docker_image>
            </properties>
        </profile>
    </profiles>
</project><|MERGE_RESOLUTION|>--- conflicted
+++ resolved
@@ -15,11 +15,7 @@
     <parent>
         <groupId>org.apache.nifi</groupId>
         <artifactId>nifi-nar-bundles</artifactId>
-<<<<<<< HEAD
-        <version>1.23.2.3.2.3.3-3</version>
-=======
         <version>1.23.2.3.2.3.3-SNAPSHOT</version>
->>>>>>> 55804f11
     </parent>
 
     <artifactId>nifi-elasticsearch-bundle</artifactId>
@@ -53,20 +49,12 @@
             <dependency>
                 <groupId>org.apache.nifi</groupId>
                 <artifactId>nifi-elasticsearch-processors</artifactId>
-<<<<<<< HEAD
-                <version>1.23.2.3.2.3.3-3</version>
-=======
                 <version>1.23.2.3.2.3.3-SNAPSHOT</version>
->>>>>>> 55804f11
             </dependency>
             <dependency>
                 <groupId>org.apache.nifi</groupId>
                 <artifactId>nifi-elasticsearch-restapi-processors</artifactId>
-<<<<<<< HEAD
-                <version>1.23.2.3.2.3.3-3</version>
-=======
                 <version>1.23.2.3.2.3.3-SNAPSHOT</version>
->>>>>>> 55804f11
             </dependency>
             <!-- Override commons-compress -->
             <dependency>
