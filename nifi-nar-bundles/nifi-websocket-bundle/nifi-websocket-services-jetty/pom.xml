<project xmlns="http://maven.apache.org/POM/4.0.0" xmlns:xsi="http://www.w3.org/2001/XMLSchema-instance" xsi:schemaLocation="http://maven.apache.org/POM/4.0.0 https://maven.apache.org/xsd/maven-4.0.0.xsd">
    <!-- Licensed to the Apache Software Foundation (ASF) under one or more 
    contributor license agreements. See the NOTICE file distributed with this 
    work for additional information regarding copyright ownership. The ASF licenses 
    this file to You under the Apache License, Version 2.0 (the "License"); you 
    may not use this file except in compliance with the License. You may obtain 
    a copy of the License at http://www.apache.org/licenses/LICENSE-2.0 Unless 
    required by applicable law or agreed to in writing, software distributed 
    under the License is distributed on an "AS IS" BASIS, WITHOUT WARRANTIES 
    OR CONDITIONS OF ANY KIND, either express or implied. See the License for 
    the specific language governing permissions and limitations under the License. -->
    <parent>
        <groupId>org.apache.nifi</groupId>
        <artifactId>nifi-websocket-bundle</artifactId>
<<<<<<< HEAD
        <version>1.23.2.3.2.3.3-3</version>
=======
        <version>1.23.2.3.2.3.3-SNAPSHOT</version>
>>>>>>> 55804f11
    </parent>
    <modelVersion>4.0.0</modelVersion>
    <artifactId>nifi-websocket-services-jetty</artifactId>
    <packaging>jar</packaging>
    <dependencies>
        <dependency>
            <groupId>org.apache.nifi</groupId>
            <artifactId>nifi-ssl-context-service-api</artifactId>
        </dependency>
        <dependency>
            <groupId>org.apache.nifi</groupId>
            <artifactId>nifi-websocket-services-api</artifactId>
<<<<<<< HEAD
            <version>1.23.2.3.2.3.3-3</version>
=======
            <version>1.23.2.3.2.3.3-SNAPSHOT</version>
>>>>>>> 55804f11
        </dependency>
        <dependency>
            <groupId>org.apache.nifi</groupId>
            <artifactId>nifi-utils</artifactId>
<<<<<<< HEAD
            <version>1.23.2.3.2.3.3-3</version>
=======
            <version>1.23.2.3.2.3.3-SNAPSHOT</version>
>>>>>>> 55804f11
        </dependency>
        <dependency>
            <groupId>org.eclipse.jetty.websocket</groupId>
            <artifactId>websocket-server</artifactId>
            <version>${jetty.version}</version>
        </dependency>
        <dependency>
            <groupId>org.apache.nifi</groupId>
            <artifactId>nifi-mock</artifactId>
<<<<<<< HEAD
            <version>1.23.2.3.2.3.3-3</version>
=======
            <version>1.23.2.3.2.3.3-SNAPSHOT</version>
>>>>>>> 55804f11
            <scope>test</scope>
        </dependency>
        <dependency>
            <groupId>org.apache.nifi</groupId>
            <artifactId>nifi-ssl-context-service</artifactId>
            <scope>test</scope>
        </dependency>
    </dependencies>
    <build>
        <plugins>
            <plugin>
                <groupId>org.apache.rat</groupId>
                <artifactId>apache-rat-plugin</artifactId>
            </plugin>
        </plugins>
    </build>
</project><|MERGE_RESOLUTION|>--- conflicted
+++ resolved
@@ -12,11 +12,7 @@
     <parent>
         <groupId>org.apache.nifi</groupId>
         <artifactId>nifi-websocket-bundle</artifactId>
-<<<<<<< HEAD
-        <version>1.23.2.3.2.3.3-3</version>
-=======
         <version>1.23.2.3.2.3.3-SNAPSHOT</version>
->>>>>>> 55804f11
     </parent>
     <modelVersion>4.0.0</modelVersion>
     <artifactId>nifi-websocket-services-jetty</artifactId>
@@ -29,20 +25,12 @@
         <dependency>
             <groupId>org.apache.nifi</groupId>
             <artifactId>nifi-websocket-services-api</artifactId>
-<<<<<<< HEAD
-            <version>1.23.2.3.2.3.3-3</version>
-=======
             <version>1.23.2.3.2.3.3-SNAPSHOT</version>
->>>>>>> 55804f11
         </dependency>
         <dependency>
             <groupId>org.apache.nifi</groupId>
             <artifactId>nifi-utils</artifactId>
-<<<<<<< HEAD
-            <version>1.23.2.3.2.3.3-3</version>
-=======
             <version>1.23.2.3.2.3.3-SNAPSHOT</version>
->>>>>>> 55804f11
         </dependency>
         <dependency>
             <groupId>org.eclipse.jetty.websocket</groupId>
@@ -52,11 +40,7 @@
         <dependency>
             <groupId>org.apache.nifi</groupId>
             <artifactId>nifi-mock</artifactId>
-<<<<<<< HEAD
-            <version>1.23.2.3.2.3.3-3</version>
-=======
             <version>1.23.2.3.2.3.3-SNAPSHOT</version>
->>>>>>> 55804f11
             <scope>test</scope>
         </dependency>
         <dependency>
