<?xml version="1.0" encoding="UTF-8"?>
<!-- Licensed to the Apache Software Foundation (ASF) under one or more contributor 
    license agreements. See the NOTICE file distributed with this work for additional 
    information regarding copyright ownership. The ASF licenses this file to 
    You under the Apache License, Version 2.0 (the "License"); you may not use 
    this file except in compliance with the License. You may obtain a copy of 
    the License at http://www.apache.org/licenses/LICENSE-2.0 Unless required 
    by applicable law or agreed to in writing, software distributed under the 
    License is distributed on an "AS IS" BASIS, WITHOUT WARRANTIES OR CONDITIONS 
    OF ANY KIND, either express or implied. See the License for the specific 
    language governing permissions and limitations under the License. -->
<project xmlns="http://maven.apache.org/POM/4.0.0" xmlns:xsi="http://www.w3.org/2001/XMLSchema-instance" xsi:schemaLocation="http://maven.apache.org/POM/4.0.0 https://maven.apache.org/xsd/maven-4.0.0.xsd">
    <modelVersion>4.0.0</modelVersion>

    <parent>
        <groupId>org.apache.nifi</groupId>
        <artifactId>nifi-aws-bundle</artifactId>
<<<<<<< HEAD
        <version>1.23.2.3.2.3.3-3</version>
=======
        <version>1.23.2.3.2.3.3-SNAPSHOT</version>
>>>>>>> 55804f11
    </parent>

    <artifactId>nifi-aws-schema-registry-service</artifactId>
    <packaging>jar</packaging>
    <dependencies>
        <dependency>
            <groupId>org.apache.nifi</groupId>
            <artifactId>nifi-record</artifactId>
        </dependency>
        <dependency>
            <groupId>org.apache.nifi</groupId>
            <artifactId>nifi-avro-record-utils</artifactId>
<<<<<<< HEAD
            <version>1.23.2.3.2.3.3-3</version>
=======
            <version>1.23.2.3.2.3.3-SNAPSHOT</version>
>>>>>>> 55804f11
        </dependency>
        <dependency>
            <groupId>org.apache.nifi</groupId>
            <artifactId>nifi-api</artifactId>
        </dependency>
        <dependency>
            <groupId>software.amazon.awssdk</groupId>
            <artifactId>glue</artifactId>
        </dependency>
        <dependency>
            <groupId>software.amazon.awssdk</groupId>
            <artifactId>apache-client</artifactId>
        </dependency>
        <dependency>
            <groupId>org.apache.nifi</groupId>
            <artifactId>nifi-schema-registry-service-api</artifactId>
        </dependency>
        <dependency>
            <groupId>org.apache.nifi</groupId>
            <artifactId>nifi-ssl-context-service-api</artifactId>
        </dependency>
        <dependency>
            <groupId>org.apache.nifi</groupId>
            <artifactId>nifi-proxy-configuration-api</artifactId>
        </dependency>
        <dependency>
            <groupId>org.apache.nifi</groupId>
            <artifactId>nifi-aws-service-api</artifactId>
<<<<<<< HEAD
            <version>1.23.2.3.2.3.3-3</version>
=======
            <version>1.23.2.3.2.3.3-SNAPSHOT</version>
>>>>>>> 55804f11
            <scope>provided</scope>
        </dependency>
        <dependency>
            <groupId>org.apache.nifi</groupId>
            <artifactId>nifi-mock</artifactId>
<<<<<<< HEAD
            <version>1.23.2.3.2.3.3-3</version>
=======
            <version>1.23.2.3.2.3.3-SNAPSHOT</version>
>>>>>>> 55804f11
            <scope>test</scope>
        </dependency>
    </dependencies>
</project><|MERGE_RESOLUTION|>--- conflicted
+++ resolved
@@ -15,11 +15,7 @@
     <parent>
         <groupId>org.apache.nifi</groupId>
         <artifactId>nifi-aws-bundle</artifactId>
-<<<<<<< HEAD
-        <version>1.23.2.3.2.3.3-3</version>
-=======
         <version>1.23.2.3.2.3.3-SNAPSHOT</version>
->>>>>>> 55804f11
     </parent>
 
     <artifactId>nifi-aws-schema-registry-service</artifactId>
@@ -32,11 +28,7 @@
         <dependency>
             <groupId>org.apache.nifi</groupId>
             <artifactId>nifi-avro-record-utils</artifactId>
-<<<<<<< HEAD
-            <version>1.23.2.3.2.3.3-3</version>
-=======
             <version>1.23.2.3.2.3.3-SNAPSHOT</version>
->>>>>>> 55804f11
         </dependency>
         <dependency>
             <groupId>org.apache.nifi</groupId>
@@ -65,21 +57,13 @@
         <dependency>
             <groupId>org.apache.nifi</groupId>
             <artifactId>nifi-aws-service-api</artifactId>
-<<<<<<< HEAD
-            <version>1.23.2.3.2.3.3-3</version>
-=======
             <version>1.23.2.3.2.3.3-SNAPSHOT</version>
->>>>>>> 55804f11
             <scope>provided</scope>
         </dependency>
         <dependency>
             <groupId>org.apache.nifi</groupId>
             <artifactId>nifi-mock</artifactId>
-<<<<<<< HEAD
-            <version>1.23.2.3.2.3.3-3</version>
-=======
             <version>1.23.2.3.2.3.3-SNAPSHOT</version>
->>>>>>> 55804f11
             <scope>test</scope>
         </dependency>
     </dependencies>
