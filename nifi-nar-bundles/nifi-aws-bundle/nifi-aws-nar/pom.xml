--- conflicted
+++ resolved
@@ -19,11 +19,7 @@
     <parent>
         <groupId>org.apache.nifi</groupId>
         <artifactId>nifi-aws-bundle</artifactId>
-<<<<<<< HEAD
-        <version>1.23.2.3.2.3.3-3</version>
-=======
         <version>1.23.2.3.2.3.3-SNAPSHOT</version>
->>>>>>> 55804f11
     </parent>
 
     <artifactId>nifi-aws-nar</artifactId>
@@ -37,48 +33,28 @@
         <dependency>
             <groupId>org.apache.nifi</groupId>
             <artifactId>nifi-aws-service-api-nar</artifactId>
-<<<<<<< HEAD
-            <version>1.23.2.3.2.3.3-3</version>
-=======
             <version>1.23.2.3.2.3.3-SNAPSHOT</version>
->>>>>>> 55804f11
             <type>nar</type>
         </dependency>
         <dependency>
             <groupId>org.apache.nifi</groupId>
             <artifactId>nifi-aws-processors</artifactId>
-<<<<<<< HEAD
-            <version>1.23.2.3.2.3.3-3</version>
-=======
             <version>1.23.2.3.2.3.3-SNAPSHOT</version>
->>>>>>> 55804f11
         </dependency>
         <dependency>
             <groupId>org.apache.nifi</groupId>
             <artifactId>nifi-aws-parameter-providers</artifactId>
-<<<<<<< HEAD
-            <version>1.23.2.3.2.3.3-3</version>
-=======
             <version>1.23.2.3.2.3.3-SNAPSHOT</version>
->>>>>>> 55804f11
         </dependency>
         <dependency>
             <groupId>org.apache.nifi</groupId>
             <artifactId>nifi-aws-parameter-value-providers</artifactId>
-<<<<<<< HEAD
-            <version>1.23.2.3.2.3.3-3</version>
-=======
             <version>1.23.2.3.2.3.3-SNAPSHOT</version>
->>>>>>> 55804f11
         </dependency>
         <dependency>
             <groupId>org.apache.nifi</groupId>
             <artifactId>nifi-aws-schema-registry-service</artifactId>
-<<<<<<< HEAD
-            <version>1.23.2.3.2.3.3-3</version>
-=======
             <version>1.23.2.3.2.3.3-SNAPSHOT</version>
->>>>>>> 55804f11
         </dependency>
         <dependency>
             <groupId>org.slf4j</groupId>
