--- conflicted
+++ resolved
@@ -18,11 +18,7 @@
     <parent>
         <groupId>org.apache.nifi</groupId>
         <artifactId>nifi-azure-bundle</artifactId>
-<<<<<<< HEAD
-        <version>1.23.2.3.2.3.3-3</version>
-=======
         <version>1.23.2.3.2.3.3-SNAPSHOT</version>
->>>>>>> 55804f11
     </parent>
 
     <artifactId>nifi-azure-parameter-providers</artifactId>
@@ -37,11 +33,7 @@
         <dependency>
             <groupId>org.apache.nifi</groupId>
             <artifactId>nifi-azure-services-api</artifactId>
-<<<<<<< HEAD
-            <version>1.23.2.3.2.3.3-3</version>
-=======
             <version>1.23.2.3.2.3.3-SNAPSHOT</version>
->>>>>>> 55804f11
             <scope>provided</scope>
         </dependency>
         <dependency>
@@ -61,21 +53,13 @@
         <dependency>
             <groupId>org.apache.nifi</groupId>
             <artifactId>nifi-utils</artifactId>
-<<<<<<< HEAD
-            <version>1.23.2.3.2.3.3-3</version>
-=======
             <version>1.23.2.3.2.3.3-SNAPSHOT</version>
->>>>>>> 55804f11
             <scope>compile</scope>
         </dependency>
         <dependency>
             <groupId>org.apache.nifi</groupId>
             <artifactId>nifi-framework-nar-utils</artifactId>
-<<<<<<< HEAD
-            <version>1.23.2.3.2.3.3-3</version>
-=======
             <version>1.23.2.3.2.3.3-SNAPSHOT</version>
->>>>>>> 55804f11
             <scope>test</scope>
         </dependency>
         <dependency>
