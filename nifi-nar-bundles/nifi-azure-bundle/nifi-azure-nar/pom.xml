--- conflicted
+++ resolved
@@ -19,11 +19,7 @@
     <parent>
         <groupId>org.apache.nifi</groupId>
         <artifactId>nifi-azure-bundle</artifactId>
-<<<<<<< HEAD
-        <version>1.23.2.3.2.3.3-3</version>
-=======
         <version>1.23.2.3.2.3.3-SNAPSHOT</version>
->>>>>>> 55804f11
     </parent>
 
     <artifactId>nifi-azure-nar</artifactId>
@@ -37,29 +33,17 @@
         <dependency>
             <groupId>org.apache.nifi</groupId>
             <artifactId>nifi-azure-processors</artifactId>
-<<<<<<< HEAD
-            <version>1.23.2.3.2.3.3-3</version>
-=======
             <version>1.23.2.3.2.3.3-SNAPSHOT</version>
->>>>>>> 55804f11
         </dependency>
         <dependency>
             <groupId>org.apache.nifi</groupId>
             <artifactId>nifi-azure-reporting-task</artifactId>
-<<<<<<< HEAD
-            <version>1.23.2.3.2.3.3-3</version>
-=======
             <version>1.23.2.3.2.3.3-SNAPSHOT</version>
->>>>>>> 55804f11
         </dependency>
         <dependency>
             <groupId>org.apache.nifi</groupId>
             <artifactId>nifi-azure-graph-authorizer</artifactId>
-<<<<<<< HEAD
-            <version>1.23.2.3.2.3.3-3</version>
-=======
             <version>1.23.2.3.2.3.3-SNAPSHOT</version>
->>>>>>> 55804f11
             <exclusions>
                 <!-- Exclude Guava provided in nifi-azure-services-api-nar -->
                 <exclusion>
@@ -71,21 +55,13 @@
         <dependency>
             <groupId>org.apache.nifi</groupId>
             <artifactId>nifi-azure-services-api-nar</artifactId>
-<<<<<<< HEAD
-            <version>1.23.2.3.2.3.3-3</version>
-=======
             <version>1.23.2.3.2.3.3-SNAPSHOT</version>
->>>>>>> 55804f11
             <type>nar</type>
         </dependency>
         <dependency>
             <groupId>org.apache.nifi</groupId>
             <artifactId>nifi-azure-parameter-providers</artifactId>
-<<<<<<< HEAD
-            <version>1.23.2.3.2.3.3-3</version>
-=======
             <version>1.23.2.3.2.3.3-SNAPSHOT</version>
->>>>>>> 55804f11
         </dependency>
     </dependencies>
 </project>