<?xml version="1.0" encoding="UTF-8"?>
<project xmlns="http://maven.apache.org/POM/4.0.0" xmlns:xsi="http://www.w3.org/2001/XMLSchema-instance" xsi:schemaLocation="http://maven.apache.org/POM/4.0.0 https://maven.apache.org/xsd/maven-4.0.0.xsd">
    <!--
  Licensed to the Apache Software Foundation (ASF) under one or more
  contributor license agreements. See the NOTICE file distributed with
  this work for additional information regarding copyright ownership.
  The ASF licenses this file to You under the Apache License, Version 2.0
  (the "License"); you may not use this file except in compliance with
  the License. You may obtain a copy of the License at
  http://www.apache.org/licenses/LICENSE-2.0
  Unless required by applicable law or agreed to in writing, software
  distributed under the License is distributed on an "AS IS" BASIS,
  WITHOUT WARRANTIES OR CONDITIONS OF ANY KIND, either express or implied.
  See the License for the specific language governing permissions and
  limitations under the License.
-->
    <modelVersion>4.0.0</modelVersion>
    <parent>
        <groupId>org.apache.nifi</groupId>
        <artifactId>nifi-site-to-site-reporting-bundle</artifactId>
<<<<<<< HEAD
        <version>1.23.2.3.2.3.3-3</version>
=======
        <version>1.23.2.3.2.3.3-SNAPSHOT</version>
>>>>>>> 55804f11
    </parent>

    <artifactId>nifi-site-to-site-reporting-task</artifactId>
    <description>Publishes NiFi metrics and provenance events via S2S</description>

    <dependencies>
        <dependency>
            <groupId>org.apache.nifi</groupId>
            <artifactId>nifi-api</artifactId>
        </dependency>
        <dependency>
            <groupId>org.apache.nifi</groupId>
            <artifactId>nifi-reporting-utils</artifactId>
<<<<<<< HEAD
            <version>1.23.2.3.2.3.3-3</version>
=======
            <version>1.23.2.3.2.3.3-SNAPSHOT</version>
>>>>>>> 55804f11
        </dependency>
        <dependency>
            <groupId>org.apache.nifi</groupId>
            <artifactId>nifi-utils</artifactId>
<<<<<<< HEAD
            <version>1.23.2.3.2.3.3-3</version>
=======
            <version>1.23.2.3.2.3.3-SNAPSHOT</version>
>>>>>>> 55804f11
        </dependency>
        <dependency>
            <groupId>org.apache.nifi</groupId>
            <artifactId>nifi-ssl-context-service-api</artifactId>
        </dependency>
        <dependency>
            <groupId>org.apache.nifi</groupId>
            <artifactId>nifi-site-to-site-client</artifactId>
<<<<<<< HEAD
            <version>1.23.2.3.2.3.3-3</version>
=======
            <version>1.23.2.3.2.3.3-SNAPSHOT</version>
>>>>>>> 55804f11
        </dependency>
        <dependency>
            <groupId>org.apache.nifi</groupId>
            <artifactId>nifi-record-serialization-service-api</artifactId>
        </dependency>
        <dependency>
            <groupId>org.apache.nifi</groupId>
            <artifactId>nifi-schema-registry-service-api</artifactId>
        </dependency>
        <dependency>
            <groupId>org.apache.nifi</groupId>
            <artifactId>nifi-record</artifactId>
        </dependency>
        <dependency>
            <groupId>org.apache.nifi</groupId>
            <artifactId>nifi-record-sink-api</artifactId>
<<<<<<< HEAD
            <version>1.23.2.3.2.3.3-3</version>
=======
            <version>1.23.2.3.2.3.3-SNAPSHOT</version>
>>>>>>> 55804f11
        </dependency>
        <dependency>
            <groupId>org.apache.nifi</groupId>
            <artifactId>nifi-avro-record-utils</artifactId>
<<<<<<< HEAD
            <version>1.23.2.3.2.3.3-3</version>
=======
            <version>1.23.2.3.2.3.3-SNAPSHOT</version>
>>>>>>> 55804f11
        </dependency>
        <dependency>
            <groupId>org.glassfish</groupId>
            <artifactId>javax.json</artifactId>
            <version>1.1.4</version>
        </dependency>
        <dependency>
            <groupId>javax.json</groupId>
            <artifactId>javax.json-api</artifactId>
            <version>1.1.4</version>
        </dependency>

        <dependency>
            <groupId>org.apache.nifi</groupId>
            <artifactId>nifi-data-provenance-utils</artifactId>
<<<<<<< HEAD
            <version>1.23.2.3.2.3.3-3</version>
=======
            <version>1.23.2.3.2.3.3-SNAPSHOT</version>
>>>>>>> 55804f11
            <scope>test</scope>
        </dependency>
        <dependency>
            <groupId>org.apache.nifi</groupId>
            <artifactId>nifi-mock</artifactId>
<<<<<<< HEAD
            <version>1.23.2.3.2.3.3-3</version>
=======
            <version>1.23.2.3.2.3.3-SNAPSHOT</version>
>>>>>>> 55804f11
            <scope>test</scope>
        </dependency>
        <dependency>
            <groupId>org.apache.nifi</groupId>
            <artifactId>nifi-mock-record-utils</artifactId>
<<<<<<< HEAD
            <version>1.23.2.3.2.3.3-3</version>
=======
            <version>1.23.2.3.2.3.3-SNAPSHOT</version>
>>>>>>> 55804f11
            <scope>test</scope>
        </dependency>
    </dependencies>

    <build>
        <plugins>
            <plugin>
                <groupId>org.apache.rat</groupId>
                <artifactId>apache-rat-plugin</artifactId>
                <configuration>
                    <excludes combine.children="append">
                        <exclude>src/main/resources/schema-metrics.avsc</exclude>
                        <exclude>src/main/resources/schema-bulletins.avsc</exclude>
                        <exclude>src/main/resources/schema-provenance.avsc</exclude>
                        <exclude>src/main/resources/schema-status.avsc</exclude>
                    </excludes>
                </configuration>
            </plugin>
        </plugins>
    </build>
</project><|MERGE_RESOLUTION|>--- conflicted
+++ resolved
@@ -18,11 +18,7 @@
     <parent>
         <groupId>org.apache.nifi</groupId>
         <artifactId>nifi-site-to-site-reporting-bundle</artifactId>
-<<<<<<< HEAD
-        <version>1.23.2.3.2.3.3-3</version>
-=======
         <version>1.23.2.3.2.3.3-SNAPSHOT</version>
->>>>>>> 55804f11
     </parent>
 
     <artifactId>nifi-site-to-site-reporting-task</artifactId>
@@ -36,20 +32,12 @@
         <dependency>
             <groupId>org.apache.nifi</groupId>
             <artifactId>nifi-reporting-utils</artifactId>
-<<<<<<< HEAD
-            <version>1.23.2.3.2.3.3-3</version>
-=======
             <version>1.23.2.3.2.3.3-SNAPSHOT</version>
->>>>>>> 55804f11
         </dependency>
         <dependency>
             <groupId>org.apache.nifi</groupId>
             <artifactId>nifi-utils</artifactId>
-<<<<<<< HEAD
-            <version>1.23.2.3.2.3.3-3</version>
-=======
             <version>1.23.2.3.2.3.3-SNAPSHOT</version>
->>>>>>> 55804f11
         </dependency>
         <dependency>
             <groupId>org.apache.nifi</groupId>
@@ -58,11 +46,7 @@
         <dependency>
             <groupId>org.apache.nifi</groupId>
             <artifactId>nifi-site-to-site-client</artifactId>
-<<<<<<< HEAD
-            <version>1.23.2.3.2.3.3-3</version>
-=======
             <version>1.23.2.3.2.3.3-SNAPSHOT</version>
->>>>>>> 55804f11
         </dependency>
         <dependency>
             <groupId>org.apache.nifi</groupId>
@@ -79,20 +63,12 @@
         <dependency>
             <groupId>org.apache.nifi</groupId>
             <artifactId>nifi-record-sink-api</artifactId>
-<<<<<<< HEAD
-            <version>1.23.2.3.2.3.3-3</version>
-=======
             <version>1.23.2.3.2.3.3-SNAPSHOT</version>
->>>>>>> 55804f11
         </dependency>
         <dependency>
             <groupId>org.apache.nifi</groupId>
             <artifactId>nifi-avro-record-utils</artifactId>
-<<<<<<< HEAD
-            <version>1.23.2.3.2.3.3-3</version>
-=======
             <version>1.23.2.3.2.3.3-SNAPSHOT</version>
->>>>>>> 55804f11
         </dependency>
         <dependency>
             <groupId>org.glassfish</groupId>
@@ -108,31 +84,19 @@
         <dependency>
             <groupId>org.apache.nifi</groupId>
             <artifactId>nifi-data-provenance-utils</artifactId>
-<<<<<<< HEAD
-            <version>1.23.2.3.2.3.3-3</version>
-=======
             <version>1.23.2.3.2.3.3-SNAPSHOT</version>
->>>>>>> 55804f11
             <scope>test</scope>
         </dependency>
         <dependency>
             <groupId>org.apache.nifi</groupId>
             <artifactId>nifi-mock</artifactId>
-<<<<<<< HEAD
-            <version>1.23.2.3.2.3.3-3</version>
-=======
             <version>1.23.2.3.2.3.3-SNAPSHOT</version>
->>>>>>> 55804f11
             <scope>test</scope>
         </dependency>
         <dependency>
             <groupId>org.apache.nifi</groupId>
             <artifactId>nifi-mock-record-utils</artifactId>
-<<<<<<< HEAD
-            <version>1.23.2.3.2.3.3-3</version>
-=======
             <version>1.23.2.3.2.3.3-SNAPSHOT</version>
->>>>>>> 55804f11
             <scope>test</scope>
         </dependency>
     </dependencies>
