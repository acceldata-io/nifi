--- conflicted
+++ resolved
@@ -17,11 +17,7 @@
     <parent>
         <groupId>org.apache.nifi</groupId>
         <artifactId>nifi-spark-bundle</artifactId>
-<<<<<<< HEAD
-        <version>1.23.2.3.2.3.3-3</version>
-=======
         <version>1.23.2.3.2.3.3-SNAPSHOT</version>
->>>>>>> 55804f11
     </parent>
 
     <artifactId>nifi-livy-controller-service</artifactId>
@@ -40,11 +36,7 @@
         <dependency>
             <groupId>org.apache.nifi</groupId>
             <artifactId>nifi-livy-controller-service-api</artifactId>
-<<<<<<< HEAD
-            <version>1.23.2.3.2.3.3-3</version>
-=======
             <version>1.23.2.3.2.3.3-SNAPSHOT</version>
->>>>>>> 55804f11
         </dependency>
         <dependency>
             <groupId>org.codehaus.jettison</groupId>
@@ -65,11 +57,7 @@
         <dependency>
             <groupId>org.apache.nifi</groupId>
             <artifactId>nifi-hadoop-utils</artifactId>
-<<<<<<< HEAD
-            <version>1.23.2.3.2.3.3-3</version>
-=======
             <version>1.23.2.3.2.3.3-SNAPSHOT</version>
->>>>>>> 55804f11
         </dependency>
         <dependency>
             <groupId>org.apache.hadoop</groupId>
