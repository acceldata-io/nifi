<project xmlns="http://maven.apache.org/POM/4.0.0" xmlns:xsi="http://www.w3.org/2001/XMLSchema-instance" xsi:schemaLocation="http://maven.apache.org/POM/4.0.0 https://maven.apache.org/xsd/maven-4.0.0.xsd">
    <!--
      Licensed to the Apache Software Foundation (ASF) under one or more
      contributor license agreements.  See the NOTICE file distributed with
      this work for additional information regarding copyright ownership.
      The ASF licenses this file to You under the Apache License, Version 2.0
      (the "License"); you may not use this file except in compliance with
      the License.  You may obtain a copy of the License at
          http://www.apache.org/licenses/LICENSE-2.0
      Unless required by applicable law or agreed to in writing, software
      distributed under the License is distributed on an "AS IS" BASIS,
      WITHOUT WARRANTIES OR CONDITIONS OF ANY KIND, either express or implied.
      See the License for the specific language governing permissions and
      limitations under the License.
    -->
    <modelVersion>4.0.0</modelVersion>
    <parent>
        <groupId>org.apache.nifi</groupId>
        <artifactId>nifi-record-sink-service-bundle</artifactId>
<<<<<<< HEAD
        <version>1.23.2.3.2.3.3-3</version>
=======
        <version>1.23.2.3.2.3.3-SNAPSHOT</version>
>>>>>>> 55804f11
    </parent>

    <artifactId>nifi-record-sink-service</artifactId>
    <packaging>jar</packaging>

    <dependencies>
        <dependency>
            <groupId>org.apache.nifi</groupId>
            <artifactId>nifi-api</artifactId>
        </dependency>
        <dependency>
            <groupId>org.apache.nifi</groupId>
            <artifactId>nifi-utils</artifactId>
<<<<<<< HEAD
            <version>1.23.2.3.2.3.3-3</version>
=======
            <version>1.23.2.3.2.3.3-SNAPSHOT</version>
>>>>>>> 55804f11
        </dependency>
        <dependency>
            <groupId>org.apache.nifi</groupId>
            <artifactId>nifi-record-sink-api</artifactId>
        </dependency>
        <dependency>
            <groupId>org.apache.nifi</groupId>
            <artifactId>nifi-record-serialization-service-api</artifactId>
        </dependency>
        <dependency>
            <groupId>org.apache.nifi</groupId>
            <artifactId>nifi-record</artifactId>
        </dependency>
        <dependency>
            <groupId>org.apache.nifi</groupId>
            <artifactId>nifi-service-utils</artifactId>
<<<<<<< HEAD
            <version>1.23.2.3.2.3.3-3</version>
=======
            <version>1.23.2.3.2.3.3-SNAPSHOT</version>
>>>>>>> 55804f11
        </dependency>
        <dependency>
            <groupId>org.apache.nifi</groupId>
            <artifactId>nifi-properties</artifactId>
        </dependency>
        <dependency>
            <groupId>org.apache.nifi</groupId>
            <artifactId>nifi-event-transport</artifactId>
<<<<<<< HEAD
            <version>1.23.2.3.2.3.3-3</version>
=======
            <version>1.23.2.3.2.3.3-SNAPSHOT</version>
>>>>>>> 55804f11
        </dependency>
        <dependency>
            <groupId>org.apache.nifi</groupId>
            <artifactId>nifi-mock</artifactId>
            <scope>test</scope>
        </dependency>
        <dependency>
            <groupId>org.apache.nifi</groupId>
            <artifactId>nifi-mock-record-utils</artifactId>
            <scope>test</scope>
        </dependency>
        <dependency>
            <groupId>com.sun.mail</groupId>
            <artifactId>jakarta.mail</artifactId>
            <version>2.0.1</version>
        </dependency>
    </dependencies>
</project><|MERGE_RESOLUTION|>--- conflicted
+++ resolved
@@ -17,11 +17,7 @@
     <parent>
         <groupId>org.apache.nifi</groupId>
         <artifactId>nifi-record-sink-service-bundle</artifactId>
-<<<<<<< HEAD
-        <version>1.23.2.3.2.3.3-3</version>
-=======
         <version>1.23.2.3.2.3.3-SNAPSHOT</version>
->>>>>>> 55804f11
     </parent>
 
     <artifactId>nifi-record-sink-service</artifactId>
@@ -35,11 +31,7 @@
         <dependency>
             <groupId>org.apache.nifi</groupId>
             <artifactId>nifi-utils</artifactId>
-<<<<<<< HEAD
-            <version>1.23.2.3.2.3.3-3</version>
-=======
             <version>1.23.2.3.2.3.3-SNAPSHOT</version>
->>>>>>> 55804f11
         </dependency>
         <dependency>
             <groupId>org.apache.nifi</groupId>
@@ -56,11 +48,7 @@
         <dependency>
             <groupId>org.apache.nifi</groupId>
             <artifactId>nifi-service-utils</artifactId>
-<<<<<<< HEAD
-            <version>1.23.2.3.2.3.3-3</version>
-=======
             <version>1.23.2.3.2.3.3-SNAPSHOT</version>
->>>>>>> 55804f11
         </dependency>
         <dependency>
             <groupId>org.apache.nifi</groupId>
@@ -69,11 +57,7 @@
         <dependency>
             <groupId>org.apache.nifi</groupId>
             <artifactId>nifi-event-transport</artifactId>
-<<<<<<< HEAD
-            <version>1.23.2.3.2.3.3-3</version>
-=======
             <version>1.23.2.3.2.3.3-SNAPSHOT</version>
->>>>>>> 55804f11
         </dependency>
         <dependency>
             <groupId>org.apache.nifi</groupId>
