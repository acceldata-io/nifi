--- conflicted
+++ resolved
@@ -18,11 +18,7 @@
     <parent>
         <groupId>org.apache.nifi</groupId>
         <artifactId>nifi-hashicorp-vault-bundle</artifactId>
-<<<<<<< HEAD
-        <version>1.23.2.3.2.3.3-3</version>
-=======
         <version>1.23.2.3.2.3.3-SNAPSHOT</version>
->>>>>>> 55804f11
     </parent>
     <artifactId>nifi-hashicorp-vault-parameter-value-provider</artifactId>
     <packaging>jar</packaging>
@@ -30,30 +26,18 @@
         <dependency>
             <groupId>org.apache.nifi</groupId>
             <artifactId>nifi-stateless-api</artifactId>
-<<<<<<< HEAD
-            <version>1.23.2.3.2.3.3-3</version>
-=======
             <version>1.23.2.3.2.3.3-SNAPSHOT</version>
->>>>>>> 55804f11
         </dependency>
         <dependency>
             <groupId>org.apache.nifi</groupId>
             <artifactId>nifi-hashicorp-vault-api</artifactId>
-<<<<<<< HEAD
-            <version>1.23.2.3.2.3.3-3</version>
-=======
             <version>1.23.2.3.2.3.3-SNAPSHOT</version>
->>>>>>> 55804f11
             <scope>provided</scope>
         </dependency>
         <dependency>
             <groupId>org.apache.nifi</groupId>
             <artifactId>nifi-hashicorp-vault</artifactId>
-<<<<<<< HEAD
-            <version>1.23.2.3.2.3.3-3</version>
-=======
             <version>1.23.2.3.2.3.3-SNAPSHOT</version>
->>>>>>> 55804f11
         </dependency>
         <!-- test dependencies -->
         <dependency>
@@ -64,11 +48,7 @@
         <dependency>
             <groupId>org.apache.nifi</groupId>
             <artifactId>nifi-expression-language</artifactId>
-<<<<<<< HEAD
-            <version>1.23.2.3.2.3.3-3</version>
-=======
             <version>1.23.2.3.2.3.3-SNAPSHOT</version>
->>>>>>> 55804f11
             <scope>test</scope>
         </dependency>
     </dependencies>
