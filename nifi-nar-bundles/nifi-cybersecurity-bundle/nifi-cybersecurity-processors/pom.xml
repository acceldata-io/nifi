<?xml version="1.0" encoding="UTF-8"?>
<!--
  Licensed to the Apache Software Foundation (ASF) under one or more
  contributor license agreements. See the NOTICE file distributed with
  this work for additional information regarding copyright ownership.
  The ASF licenses this file to You under the Apache License, Version 2.0
  (the "License"); you may not use this file except in compliance with
  the License. You may obtain a copy of the License at
  http://www.apache.org/licenses/LICENSE-2.0
  Unless required by applicable law or agreed to in writing, software
  distributed under the License is distributed on an "AS IS" BASIS,
  WITHOUT WARRANTIES OR CONDITIONS OF ANY KIND, either express or implied.
  See the License for the specific language governing permissions and
  limitations under the License.
-->
<project xmlns="http://maven.apache.org/POM/4.0.0" xmlns:xsi="http://www.w3.org/2001/XMLSchema-instance" xsi:schemaLocation="http://maven.apache.org/POM/4.0.0 https://maven.apache.org/xsd/maven-4.0.0.xsd">
    <modelVersion>4.0.0</modelVersion>

    <parent>
        <groupId>org.apache.nifi</groupId>
        <artifactId>nifi-cybersecurity-bundle</artifactId>
<<<<<<< HEAD
        <version>1.23.2.3.2.3.3-3</version>
=======
        <version>1.23.2.3.2.3.3-SNAPSHOT</version>
>>>>>>> 55804f11
    </parent>

    <artifactId>nifi-cybersecurity-processors</artifactId>
    <packaging>jar</packaging>

    <dependencies>
        <dependency>
            <groupId>org.apache.nifi</groupId>
            <artifactId>nifi-api</artifactId>
        </dependency>
        <dependency>
            <groupId>org.apache.nifi</groupId>
            <artifactId>nifi-utils</artifactId>
<<<<<<< HEAD
            <version>1.23.2.3.2.3.3-3</version>
=======
            <version>1.23.2.3.2.3.3-SNAPSHOT</version>
>>>>>>> 55804f11
        </dependency>
        <dependency>
            <groupId>info.debatty</groupId>
            <artifactId>java-spamsum</artifactId>
            <version>0.2</version>
        </dependency>
        <dependency>
            <groupId>com.idealista</groupId>
            <artifactId>tlsh</artifactId>
            <version>1.0.0</version>
        </dependency>
        <dependency>
            <groupId>org.apache.nifi</groupId>
            <artifactId>nifi-mock</artifactId>
<<<<<<< HEAD
            <version>1.23.2.3.2.3.3-3</version>
=======
            <version>1.23.2.3.2.3.3-SNAPSHOT</version>
>>>>>>> 55804f11
            <scope>test</scope>
        </dependency>
        <dependency>
            <groupId>org.apache.nifi</groupId>
            <artifactId>nifi-properties</artifactId>
            <scope>compile</scope>
        </dependency>
    </dependencies>
    <build>
        <plugins>
            <plugin>
                <groupId>org.apache.rat</groupId>
                <artifactId>apache-rat-plugin</artifactId>
                <configuration>
                    <excludes combine.children="append">
                        <exclude>src/test/resources/blank_ssdeep.list</exclude>
                        <exclude>src/test/resources/empty.list</exclude>
                        <exclude>src/test/resources/ssdeep.list</exclude>
                        <exclude>src/test/resources/tlsh.list</exclude>
                    </excludes>
                </configuration>
            </plugin>
        </plugins>
    </build>
</project><|MERGE_RESOLUTION|>--- conflicted
+++ resolved
@@ -19,11 +19,7 @@
     <parent>
         <groupId>org.apache.nifi</groupId>
         <artifactId>nifi-cybersecurity-bundle</artifactId>
-<<<<<<< HEAD
-        <version>1.23.2.3.2.3.3-3</version>
-=======
         <version>1.23.2.3.2.3.3-SNAPSHOT</version>
->>>>>>> 55804f11
     </parent>
 
     <artifactId>nifi-cybersecurity-processors</artifactId>
@@ -37,11 +33,7 @@
         <dependency>
             <groupId>org.apache.nifi</groupId>
             <artifactId>nifi-utils</artifactId>
-<<<<<<< HEAD
-            <version>1.23.2.3.2.3.3-3</version>
-=======
             <version>1.23.2.3.2.3.3-SNAPSHOT</version>
->>>>>>> 55804f11
         </dependency>
         <dependency>
             <groupId>info.debatty</groupId>
@@ -56,11 +48,7 @@
         <dependency>
             <groupId>org.apache.nifi</groupId>
             <artifactId>nifi-mock</artifactId>
-<<<<<<< HEAD
-            <version>1.23.2.3.2.3.3-3</version>
-=======
             <version>1.23.2.3.2.3.3-SNAPSHOT</version>
->>>>>>> 55804f11
             <scope>test</scope>
         </dependency>
         <dependency>
