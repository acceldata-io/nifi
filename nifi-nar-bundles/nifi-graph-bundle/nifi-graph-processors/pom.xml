<?xml version="1.0" encoding="UTF-8"?>
<!--
  Licensed to the Apache Software Foundation (ASF) under one or more
  contributor license agreements. See the NOTICE file distributed with
  this work for additional information regarding copyright ownership.
  The ASF licenses this file to You under the Apache License, Version 2.0
  (the "License"); you may not use this file except in compliance with
  the License. You may obtain a copy of the License at
  http://www.apache.org/licenses/LICENSE-2.0
  Unless required by applicable law or agreed to in writing, software
  distributed under the License is distributed on an "AS IS" BASIS,
  WITHOUT WARRANTIES OR CONDITIONS OF ANY KIND, either express or implied.
  See the License for the specific language governing permissions and
  limitations under the License.
-->
<project xmlns="http://maven.apache.org/POM/4.0.0" xmlns:xsi="http://www.w3.org/2001/XMLSchema-instance" xsi:schemaLocation="http://maven.apache.org/POM/4.0.0 https://maven.apache.org/xsd/maven-4.0.0.xsd">
    <modelVersion>4.0.0</modelVersion>

    <parent>
        <groupId>org.apache.nifi</groupId>
        <artifactId>nifi-graph-bundle</artifactId>
<<<<<<< HEAD
        <version>1.23.2.3.2.3.3-3</version>
=======
        <version>1.23.2.3.2.3.3-SNAPSHOT</version>
>>>>>>> 55804f11
    </parent>

    <artifactId>nifi-graph-processors</artifactId>
    <packaging>jar</packaging>

    <dependencies>
        <dependency>
            <groupId>org.apache.nifi</groupId>
            <artifactId>nifi-api</artifactId>
        </dependency>
        <dependency>
            <groupId>org.apache.nifi</groupId>
            <artifactId>nifi-ssl-context-service-api</artifactId>
        </dependency>
        <dependency>
            <groupId>org.apache.nifi</groupId>
            <artifactId>nifi-utils</artifactId>
<<<<<<< HEAD
            <version>1.23.2.3.2.3.3-3</version>
=======
            <version>1.23.2.3.2.3.3-SNAPSHOT</version>
>>>>>>> 55804f11
        </dependency>
        <dependency>
            <groupId>commons-io</groupId>
            <artifactId>commons-io</artifactId>
        </dependency>
        <dependency>
            <groupId>org.apache.commons</groupId>
            <artifactId>commons-lang3</artifactId>
        </dependency>
        <dependency>
            <groupId>com.fasterxml.jackson.core</groupId>
            <artifactId>jackson-databind</artifactId>
        </dependency>
        <dependency>
            <groupId>org.apache.nifi</groupId>
            <artifactId>nifi-mock</artifactId>
<<<<<<< HEAD
            <version>1.23.2.3.2.3.3-3</version>
=======
            <version>1.23.2.3.2.3.3-SNAPSHOT</version>
>>>>>>> 55804f11
            <scope>test</scope>
        </dependency>
        <dependency>
            <groupId>org.apache.nifi</groupId>
            <artifactId>nifi-graph-client-service-api</artifactId>
<<<<<<< HEAD
            <version>1.23.2.3.2.3.3-3</version>
=======
            <version>1.23.2.3.2.3.3-SNAPSHOT</version>
>>>>>>> 55804f11
            <scope>compile</scope>
        </dependency>
        <dependency>
            <groupId>org.apache.nifi</groupId>
            <artifactId>nifi-graph-test-clients</artifactId>
<<<<<<< HEAD
            <version>1.23.2.3.2.3.3-3</version>
=======
            <version>1.23.2.3.2.3.3-SNAPSHOT</version>
>>>>>>> 55804f11
            <scope>test</scope>
        </dependency>
        <dependency>
            <groupId>org.apache.nifi</groupId>
            <artifactId>nifi-record-path</artifactId>
<<<<<<< HEAD
            <version>1.23.2.3.2.3.3-3</version>
=======
            <version>1.23.2.3.2.3.3-SNAPSHOT</version>
>>>>>>> 55804f11
            <scope>compile</scope>
        </dependency>
        <dependency>
            <groupId>org.apache.nifi</groupId>
            <artifactId>nifi-json-utils</artifactId>
<<<<<<< HEAD
            <version>1.23.2.3.2.3.3-3</version>
=======
            <version>1.23.2.3.2.3.3-SNAPSHOT</version>
>>>>>>> 55804f11
            <scope>test</scope>
        </dependency>
        <dependency>
            <groupId>org.apache.nifi</groupId>
            <artifactId>nifi-record-serialization-service-api</artifactId>
<<<<<<< HEAD
            <version>1.23.2.3.2.3.3-3</version>
=======
            <version>1.23.2.3.2.3.3-SNAPSHOT</version>
>>>>>>> 55804f11
        </dependency>
        <dependency>
            <groupId>org.apache.nifi</groupId>
            <artifactId>nifi-record-serialization-services</artifactId>
<<<<<<< HEAD
            <version>1.23.2.3.2.3.3-3</version>
=======
            <version>1.23.2.3.2.3.3-SNAPSHOT</version>
>>>>>>> 55804f11
            <scope>test</scope>
        </dependency>
        <dependency>
            <groupId>org.apache.nifi</groupId>
            <artifactId>nifi-mock-record-utils</artifactId>
<<<<<<< HEAD
            <version>1.23.2.3.2.3.3-3</version>
=======
            <version>1.23.2.3.2.3.3-SNAPSHOT</version>
>>>>>>> 55804f11
        </dependency>
        <dependency>
            <groupId>org.apache.nifi</groupId>
            <artifactId>nifi-schema-registry-service-api</artifactId>
<<<<<<< HEAD
            <version>1.23.2.3.2.3.3-3</version>
=======
            <version>1.23.2.3.2.3.3-SNAPSHOT</version>
>>>>>>> 55804f11
        </dependency>

        <dependency>
            <groupId>org.testcontainers</groupId>
            <artifactId>neo4j</artifactId>
        </dependency>
    </dependencies>
    <build>
        <plugins>
            <plugin>
                <groupId>org.apache.rat</groupId>
                <artifactId>apache-rat-plugin</artifactId>
                <configuration>
                    <excludes combine.children="append">
                        <exclude>src/test/resources/testAttributes.json</exclude>
                        <exclude>src/test/resources/testComplexFlowFile.json</exclude>
                        <exclude>src/test/resources/testFlowFileContent.json</exclude>
                        <exclude>src/test/resources/testFlowFileList.json</exclude>
                    </excludes>
                </configuration>
            </plugin>
        </plugins>
    </build>
</project><|MERGE_RESOLUTION|>--- conflicted
+++ resolved
@@ -19,11 +19,7 @@
     <parent>
         <groupId>org.apache.nifi</groupId>
         <artifactId>nifi-graph-bundle</artifactId>
-<<<<<<< HEAD
-        <version>1.23.2.3.2.3.3-3</version>
-=======
         <version>1.23.2.3.2.3.3-SNAPSHOT</version>
->>>>>>> 55804f11
     </parent>
 
     <artifactId>nifi-graph-processors</artifactId>
@@ -41,11 +37,7 @@
         <dependency>
             <groupId>org.apache.nifi</groupId>
             <artifactId>nifi-utils</artifactId>
-<<<<<<< HEAD
-            <version>1.23.2.3.2.3.3-3</version>
-=======
             <version>1.23.2.3.2.3.3-SNAPSHOT</version>
->>>>>>> 55804f11
         </dependency>
         <dependency>
             <groupId>commons-io</groupId>
@@ -62,89 +54,53 @@
         <dependency>
             <groupId>org.apache.nifi</groupId>
             <artifactId>nifi-mock</artifactId>
-<<<<<<< HEAD
-            <version>1.23.2.3.2.3.3-3</version>
-=======
             <version>1.23.2.3.2.3.3-SNAPSHOT</version>
->>>>>>> 55804f11
             <scope>test</scope>
         </dependency>
         <dependency>
             <groupId>org.apache.nifi</groupId>
             <artifactId>nifi-graph-client-service-api</artifactId>
-<<<<<<< HEAD
-            <version>1.23.2.3.2.3.3-3</version>
-=======
             <version>1.23.2.3.2.3.3-SNAPSHOT</version>
->>>>>>> 55804f11
             <scope>compile</scope>
         </dependency>
         <dependency>
             <groupId>org.apache.nifi</groupId>
             <artifactId>nifi-graph-test-clients</artifactId>
-<<<<<<< HEAD
-            <version>1.23.2.3.2.3.3-3</version>
-=======
             <version>1.23.2.3.2.3.3-SNAPSHOT</version>
->>>>>>> 55804f11
             <scope>test</scope>
         </dependency>
         <dependency>
             <groupId>org.apache.nifi</groupId>
             <artifactId>nifi-record-path</artifactId>
-<<<<<<< HEAD
-            <version>1.23.2.3.2.3.3-3</version>
-=======
             <version>1.23.2.3.2.3.3-SNAPSHOT</version>
->>>>>>> 55804f11
             <scope>compile</scope>
         </dependency>
         <dependency>
             <groupId>org.apache.nifi</groupId>
             <artifactId>nifi-json-utils</artifactId>
-<<<<<<< HEAD
-            <version>1.23.2.3.2.3.3-3</version>
-=======
             <version>1.23.2.3.2.3.3-SNAPSHOT</version>
->>>>>>> 55804f11
             <scope>test</scope>
         </dependency>
         <dependency>
             <groupId>org.apache.nifi</groupId>
             <artifactId>nifi-record-serialization-service-api</artifactId>
-<<<<<<< HEAD
-            <version>1.23.2.3.2.3.3-3</version>
-=======
             <version>1.23.2.3.2.3.3-SNAPSHOT</version>
->>>>>>> 55804f11
         </dependency>
         <dependency>
             <groupId>org.apache.nifi</groupId>
             <artifactId>nifi-record-serialization-services</artifactId>
-<<<<<<< HEAD
-            <version>1.23.2.3.2.3.3-3</version>
-=======
             <version>1.23.2.3.2.3.3-SNAPSHOT</version>
->>>>>>> 55804f11
             <scope>test</scope>
         </dependency>
         <dependency>
             <groupId>org.apache.nifi</groupId>
             <artifactId>nifi-mock-record-utils</artifactId>
-<<<<<<< HEAD
-            <version>1.23.2.3.2.3.3-3</version>
-=======
             <version>1.23.2.3.2.3.3-SNAPSHOT</version>
->>>>>>> 55804f11
         </dependency>
         <dependency>
             <groupId>org.apache.nifi</groupId>
             <artifactId>nifi-schema-registry-service-api</artifactId>
-<<<<<<< HEAD
-            <version>1.23.2.3.2.3.3-3</version>
-=======
             <version>1.23.2.3.2.3.3-SNAPSHOT</version>
->>>>>>> 55804f11
         </dependency>
 
         <dependency>
