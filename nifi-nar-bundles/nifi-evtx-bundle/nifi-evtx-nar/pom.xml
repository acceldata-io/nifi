--- conflicted
+++ resolved
@@ -14,11 +14,7 @@
     <parent>
         <artifactId>nifi-evtx-bundle</artifactId>
         <groupId>org.apache.nifi</groupId>
-<<<<<<< HEAD
-        <version>1.23.2.3.2.3.3-3</version>
-=======
         <version>1.23.2.3.2.3.3-SNAPSHOT</version>
->>>>>>> 55804f11
     </parent>
 
     <groupId>org.apache.nifi</groupId>
@@ -33,11 +29,7 @@
         <dependency>
             <groupId>org.apache.nifi</groupId>
             <artifactId>nifi-standard-services-api-nar</artifactId>
-<<<<<<< HEAD
-            <version>1.23.2.3.2.3.3-3</version>
-=======
             <version>1.23.2.3.2.3.3-SNAPSHOT</version>
->>>>>>> 55804f11
             <type>nar</type>
         </dependency>
         <dependency>
