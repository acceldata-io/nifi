<?xml version="1.0" encoding="UTF-8"?>
<!--
  ~ Licensed to the Apache Software Foundation (ASF) under one or more
  ~ contributor license agreements.  See the NOTICE file distributed with
  ~ this work for additional information regarding copyright ownership.
  ~ The ASF licenses this file to You under the Apache License, Version 2.0
  ~ (the "License"); you may not use this file except in compliance with
  ~ the License.  You may obtain a copy of the License at
  ~
  ~     http://www.apache.org/licenses/LICENSE-2.0
  ~
  ~ Unless required by applicable law or agreed to in writing, software
  ~ distributed under the License is distributed on an "AS IS" BASIS,
  ~ WITHOUT WARRANTIES OR CONDITIONS OF ANY KIND, either express or implied.
  ~ See the License for the specific language governing permissions and
  ~ limitations under the License.
  -->

<project xmlns="http://maven.apache.org/POM/4.0.0" xmlns:xsi="http://www.w3.org/2001/XMLSchema-instance" xsi:schemaLocation="http://maven.apache.org/POM/4.0.0 http://maven.apache.org/xsd/maven-4.0.0.xsd">
    <parent>
        <groupId>org.apache.nifi</groupId>
        <artifactId>nifi-workday-bundle</artifactId>
<<<<<<< HEAD
        <version>1.23.2.3.2.3.3-3</version>
=======
        <version>1.23.2.3.2.3.3-SNAPSHOT</version>
>>>>>>> 55804f11
    </parent>
    <modelVersion>4.0.0</modelVersion>

    <artifactId>nifi-workday-processors</artifactId>
    <packaging>jar</packaging>

    <dependencies>
        <dependency>
            <groupId>org.apache.nifi</groupId>
            <artifactId>nifi-api</artifactId>
            <scope>provided</scope>
        </dependency>
        <dependency>
            <groupId>org.apache.nifi</groupId>
            <artifactId>nifi-web-client-provider-api</artifactId>
<<<<<<< HEAD
            <version>1.23.2.3.2.3.3-3</version>
=======
            <version>1.23.2.3.2.3.3-SNAPSHOT</version>
>>>>>>> 55804f11
            <scope>provided</scope>
        </dependency>
        <dependency>
            <groupId>org.apache.nifi</groupId>
            <artifactId>nifi-utils</artifactId>
<<<<<<< HEAD
            <version>1.23.2.3.2.3.3-3</version>
=======
            <version>1.23.2.3.2.3.3-SNAPSHOT</version>
>>>>>>> 55804f11
        </dependency>
        <dependency>
            <groupId>org.apache.nifi</groupId>
            <artifactId>nifi-record</artifactId>
<<<<<<< HEAD
            <version>1.23.2.3.2.3.3-3</version>
=======
            <version>1.23.2.3.2.3.3-SNAPSHOT</version>
>>>>>>> 55804f11
        </dependency>
        <dependency>
            <groupId>org.apache.nifi</groupId>
            <artifactId>nifi-record-serialization-service-api</artifactId>
<<<<<<< HEAD
            <version>1.23.2.3.2.3.3-3</version>
=======
            <version>1.23.2.3.2.3.3-SNAPSHOT</version>
>>>>>>> 55804f11
        </dependency>

        <dependency>
            <groupId>org.apache.nifi</groupId>
            <artifactId>nifi-mock</artifactId>
<<<<<<< HEAD
            <version>1.23.2.3.2.3.3-3</version>
=======
            <version>1.23.2.3.2.3.3-SNAPSHOT</version>
>>>>>>> 55804f11
            <scope>test</scope>
        </dependency>
        <dependency>
            <groupId>com.squareup.okhttp3</groupId>
            <artifactId>mockwebserver</artifactId>
            <scope>test</scope>
        </dependency>

        <dependency>
            <groupId>org.apache.nifi</groupId>
            <artifactId>nifi-web-client-provider-service</artifactId>
<<<<<<< HEAD
            <version>1.23.2.3.2.3.3-3</version>
=======
            <version>1.23.2.3.2.3.3-SNAPSHOT</version>
>>>>>>> 55804f11
            <scope>test</scope>
        </dependency>
        <dependency>
            <groupId>org.apache.nifi</groupId>
            <artifactId>nifi-ssl-context-service-api</artifactId>
<<<<<<< HEAD
            <version>1.23.2.3.2.3.3-3</version>
=======
            <version>1.23.2.3.2.3.3-SNAPSHOT</version>
>>>>>>> 55804f11
            <scope>test</scope>
        </dependency>
        <dependency>
            <groupId>org.apache.nifi</groupId>
            <artifactId>nifi-proxy-configuration-api</artifactId>
<<<<<<< HEAD
            <version>1.23.2.3.2.3.3-3</version>
=======
            <version>1.23.2.3.2.3.3-SNAPSHOT</version>
>>>>>>> 55804f11
            <scope>test</scope>
        </dependency>
        <dependency>
            <groupId>org.apache.nifi</groupId>
            <artifactId>nifi-record-serialization-services</artifactId>
<<<<<<< HEAD
            <version>1.23.2.3.2.3.3-3</version>
=======
            <version>1.23.2.3.2.3.3-SNAPSHOT</version>
>>>>>>> 55804f11
            <scope>test</scope>
        </dependency>
        <dependency>
            <groupId>org.apache.nifi</groupId>
            <artifactId>nifi-schema-registry-service-api</artifactId>
<<<<<<< HEAD
            <version>1.23.2.3.2.3.3-3</version>
=======
            <version>1.23.2.3.2.3.3-SNAPSHOT</version>
>>>>>>> 55804f11
            <scope>test</scope>
        </dependency>
    </dependencies>

</project><|MERGE_RESOLUTION|>--- conflicted
+++ resolved
@@ -20,11 +20,7 @@
     <parent>
         <groupId>org.apache.nifi</groupId>
         <artifactId>nifi-workday-bundle</artifactId>
-<<<<<<< HEAD
-        <version>1.23.2.3.2.3.3-3</version>
-=======
         <version>1.23.2.3.2.3.3-SNAPSHOT</version>
->>>>>>> 55804f11
     </parent>
     <modelVersion>4.0.0</modelVersion>
 
@@ -40,49 +36,29 @@
         <dependency>
             <groupId>org.apache.nifi</groupId>
             <artifactId>nifi-web-client-provider-api</artifactId>
-<<<<<<< HEAD
-            <version>1.23.2.3.2.3.3-3</version>
-=======
             <version>1.23.2.3.2.3.3-SNAPSHOT</version>
->>>>>>> 55804f11
             <scope>provided</scope>
         </dependency>
         <dependency>
             <groupId>org.apache.nifi</groupId>
             <artifactId>nifi-utils</artifactId>
-<<<<<<< HEAD
-            <version>1.23.2.3.2.3.3-3</version>
-=======
             <version>1.23.2.3.2.3.3-SNAPSHOT</version>
->>>>>>> 55804f11
         </dependency>
         <dependency>
             <groupId>org.apache.nifi</groupId>
             <artifactId>nifi-record</artifactId>
-<<<<<<< HEAD
-            <version>1.23.2.3.2.3.3-3</version>
-=======
             <version>1.23.2.3.2.3.3-SNAPSHOT</version>
->>>>>>> 55804f11
         </dependency>
         <dependency>
             <groupId>org.apache.nifi</groupId>
             <artifactId>nifi-record-serialization-service-api</artifactId>
-<<<<<<< HEAD
-            <version>1.23.2.3.2.3.3-3</version>
-=======
             <version>1.23.2.3.2.3.3-SNAPSHOT</version>
->>>>>>> 55804f11
         </dependency>
 
         <dependency>
             <groupId>org.apache.nifi</groupId>
             <artifactId>nifi-mock</artifactId>
-<<<<<<< HEAD
-            <version>1.23.2.3.2.3.3-3</version>
-=======
             <version>1.23.2.3.2.3.3-SNAPSHOT</version>
->>>>>>> 55804f11
             <scope>test</scope>
         </dependency>
         <dependency>
@@ -94,51 +70,31 @@
         <dependency>
             <groupId>org.apache.nifi</groupId>
             <artifactId>nifi-web-client-provider-service</artifactId>
-<<<<<<< HEAD
-            <version>1.23.2.3.2.3.3-3</version>
-=======
             <version>1.23.2.3.2.3.3-SNAPSHOT</version>
->>>>>>> 55804f11
             <scope>test</scope>
         </dependency>
         <dependency>
             <groupId>org.apache.nifi</groupId>
             <artifactId>nifi-ssl-context-service-api</artifactId>
-<<<<<<< HEAD
-            <version>1.23.2.3.2.3.3-3</version>
-=======
             <version>1.23.2.3.2.3.3-SNAPSHOT</version>
->>>>>>> 55804f11
             <scope>test</scope>
         </dependency>
         <dependency>
             <groupId>org.apache.nifi</groupId>
             <artifactId>nifi-proxy-configuration-api</artifactId>
-<<<<<<< HEAD
-            <version>1.23.2.3.2.3.3-3</version>
-=======
             <version>1.23.2.3.2.3.3-SNAPSHOT</version>
->>>>>>> 55804f11
             <scope>test</scope>
         </dependency>
         <dependency>
             <groupId>org.apache.nifi</groupId>
             <artifactId>nifi-record-serialization-services</artifactId>
-<<<<<<< HEAD
-            <version>1.23.2.3.2.3.3-3</version>
-=======
             <version>1.23.2.3.2.3.3-SNAPSHOT</version>
->>>>>>> 55804f11
             <scope>test</scope>
         </dependency>
         <dependency>
             <groupId>org.apache.nifi</groupId>
             <artifactId>nifi-schema-registry-service-api</artifactId>
-<<<<<<< HEAD
-            <version>1.23.2.3.2.3.3-3</version>
-=======
             <version>1.23.2.3.2.3.3-SNAPSHOT</version>
->>>>>>> 55804f11
             <scope>test</scope>
         </dependency>
     </dependencies>
