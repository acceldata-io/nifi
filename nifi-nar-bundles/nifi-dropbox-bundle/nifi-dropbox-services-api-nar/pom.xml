--- conflicted
+++ resolved
@@ -19,19 +19,11 @@
     <parent>
         <artifactId>nifi-dropbox-bundle</artifactId>
         <groupId>org.apache.nifi</groupId>
-<<<<<<< HEAD
-        <version>1.23.2.3.2.3.3-3</version>
-    </parent>
-
-    <artifactId>nifi-dropbox-services-api-nar</artifactId>
-    <version>1.23.2.3.2.3.3-3</version>
-=======
         <version>1.23.2.3.2.3.3-SNAPSHOT</version>
     </parent>
 
     <artifactId>nifi-dropbox-services-api-nar</artifactId>
     <version>1.23.2.3.2.3.3-SNAPSHOT</version>
->>>>>>> 55804f11
     <packaging>nar</packaging>
     <properties>
         <maven.javadoc.skip>true</maven.javadoc.skip>
@@ -42,20 +34,12 @@
         <dependency>
             <groupId>org.apache.nifi</groupId>
             <artifactId>nifi-dropbox-services-api</artifactId>
-<<<<<<< HEAD
-            <version>1.23.2.3.2.3.3-3</version>
-=======
             <version>1.23.2.3.2.3.3-SNAPSHOT</version>
->>>>>>> 55804f11
         </dependency>
         <dependency>
             <groupId>org.apache.nifi</groupId>
             <artifactId>nifi-standard-services-api-nar</artifactId>
-<<<<<<< HEAD
-            <version>1.23.2.3.2.3.3-3</version>
-=======
             <version>1.23.2.3.2.3.3-SNAPSHOT</version>
->>>>>>> 55804f11
             <type>nar</type>
         </dependency>
     </dependencies>
