--- conflicted
+++ resolved
@@ -19,11 +19,7 @@
     <parent>
         <artifactId>minifi-nar-bundles</artifactId>
         <groupId>org.apache.nifi.minifi</groupId>
-<<<<<<< HEAD
-        <version>1.23.2.3.2.3.3-3</version>
-=======
         <version>1.23.2.3.2.3.3-SNAPSHOT</version>
->>>>>>> 55804f11
     </parent>
     <modelVersion>4.0.0</modelVersion>
 
@@ -38,11 +34,7 @@
         <dependency>
             <groupId>org.apache.nifi</groupId>
             <artifactId>nifi-standard-processors</artifactId>
-<<<<<<< HEAD
-            <version>1.23.2.3.2.3.3-3</version>
-=======
             <version>1.23.2.3.2.3.3-SNAPSHOT</version>
->>>>>>> 55804f11
         </dependency>
         <dependency>
             <groupId>org.apache.nifi</groupId>
@@ -57,20 +49,12 @@
         <dependency>
             <groupId>org.apache.nifi</groupId>
             <artifactId>nifi-standard-prioritizers</artifactId>
-<<<<<<< HEAD
-            <version>1.23.2.3.2.3.3-3</version>
-=======
             <version>1.23.2.3.2.3.3-SNAPSHOT</version>
->>>>>>> 55804f11
         </dependency>
         <dependency>
             <groupId>org.apache.nifi</groupId>
             <artifactId>nifi-standard-reporting-tasks</artifactId>
-<<<<<<< HEAD
-            <version>1.23.2.3.2.3.3-3</version>
-=======
             <version>1.23.2.3.2.3.3-SNAPSHOT</version>
->>>>>>> 55804f11
         </dependency>
     </dependencies>
 </project>