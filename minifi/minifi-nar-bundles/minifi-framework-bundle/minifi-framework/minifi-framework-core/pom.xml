--- conflicted
+++ resolved
@@ -20,11 +20,7 @@
     <parent>
         <groupId>org.apache.nifi.minifi</groupId>
         <artifactId>minifi-framework</artifactId>
-<<<<<<< HEAD
-        <version>1.23.2.3.2.3.3-3</version>
-=======
         <version>1.23.2.3.2.3.3-SNAPSHOT</version>
->>>>>>> 55804f11
     </parent>
 
     <artifactId>minifi-framework-core</artifactId>
@@ -33,11 +29,7 @@
         <dependency>
             <groupId>org.apache.nifi.minifi</groupId>
             <artifactId>minifi-commons-api</artifactId>
-<<<<<<< HEAD
-            <version>1.23.2.3.2.3.3-3</version>
-=======
             <version>1.23.2.3.2.3.3-SNAPSHOT</version>
->>>>>>> 55804f11
         </dependency>
         <dependency>
             <groupId>org.apache.nifi.minifi</groupId>
@@ -46,11 +38,7 @@
         <dependency>
             <groupId>org.apache.nifi</groupId>
             <artifactId>c2-client-service</artifactId>
-<<<<<<< HEAD
-            <version>1.23.2.3.2.3.3-3</version>
-=======
             <version>1.23.2.3.2.3.3-SNAPSHOT</version>
->>>>>>> 55804f11
         </dependency>
         <dependency>
             <groupId>org.apache.nifi.minifi</groupId>
