--- conflicted
+++ resolved
@@ -17,11 +17,7 @@
     <parent>
         <groupId>org.apache.nifi.minifi</groupId>
         <artifactId>minifi-framework-bundle</artifactId>
-<<<<<<< HEAD
-        <version>1.23.2.3.2.3.3-3</version>
-=======
         <version>1.23.2.3.2.3.3-SNAPSHOT</version>
->>>>>>> 55804f11
     </parent>
     <artifactId>minifi-server-nar</artifactId>
     <packaging>nar</packaging>
@@ -34,30 +30,18 @@
         <dependency>
             <groupId>org.apache.nifi.minifi</groupId>
             <artifactId>minifi-framework-nar</artifactId>
-<<<<<<< HEAD
-            <version>1.23.2.3.2.3.3-3</version>
-=======
             <version>1.23.2.3.2.3.3-SNAPSHOT</version>
->>>>>>> 55804f11
             <type>nar</type>
         </dependency>
         <dependency>
             <groupId>org.apache.nifi.minifi</groupId>
             <artifactId>minifi-server</artifactId>
-<<<<<<< HEAD
-            <version>1.23.2.3.2.3.3-3</version>
-=======
             <version>1.23.2.3.2.3.3-SNAPSHOT</version>
->>>>>>> 55804f11
         </dependency>
         <dependency>
             <groupId>org.apache.nifi</groupId>
             <artifactId>nifi-headless-server</artifactId>
-<<<<<<< HEAD
-            <version>1.23.2.3.2.3.3-3</version>
-=======
             <version>1.23.2.3.2.3.3-SNAPSHOT</version>
->>>>>>> 55804f11
         </dependency>
         <dependency>
             <groupId>org.apache.commons</groupId>
