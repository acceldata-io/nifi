--- conflicted
+++ resolved
@@ -20,11 +20,7 @@
     <parent>
         <artifactId>minifi-c2-provider</artifactId>
         <groupId>org.apache.nifi.minifi</groupId>
-<<<<<<< HEAD
-        <version>1.23.2.3.2.3.3-3</version>
-=======
         <version>1.23.2.3.2.3.3-SNAPSHOT</version>
->>>>>>> 55804f11
     </parent>
     <artifactId>minifi-c2-provider-delegating</artifactId>
     <packaging>jar</packaging>
