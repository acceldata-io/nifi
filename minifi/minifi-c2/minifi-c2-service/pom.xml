--- conflicted
+++ resolved
@@ -20,11 +20,7 @@
     <parent>
         <artifactId>minifi-c2</artifactId>
         <groupId>org.apache.nifi.minifi</groupId>
-<<<<<<< HEAD
-        <version>1.23.2.3.2.3.3-3</version>
-=======
         <version>1.23.2.3.2.3.3-SNAPSHOT</version>
->>>>>>> 55804f11
     </parent>
     <artifactId>minifi-c2-service</artifactId>
     <packaging>war</packaging>
@@ -33,21 +29,13 @@
         <dependency>
             <groupId>org.apache.nifi.minifi</groupId>
             <artifactId>minifi-c2-api</artifactId>
-<<<<<<< HEAD
-            <version>1.23.2.3.2.3.3-3</version>
-=======
             <version>1.23.2.3.2.3.3-SNAPSHOT</version>
->>>>>>> 55804f11
             <scope>provided</scope>
         </dependency>
         <dependency>
             <groupId>org.apache.nifi</groupId>
             <artifactId>c2-protocol-api</artifactId>
-<<<<<<< HEAD
-            <version>1.23.2.3.2.3.3-3</version>
-=======
             <version>1.23.2.3.2.3.3-SNAPSHOT</version>
->>>>>>> 55804f11
         </dependency>
         <dependency>
             <groupId>com.fasterxml.jackson.jaxrs</groupId>
