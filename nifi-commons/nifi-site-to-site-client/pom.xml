<?xml version="1.0"?>
<!--
       Licensed to the Apache Software Foundation (ASF) under one or more
  contributor license agreements. See the NOTICE file distributed with
  this work for additional information regarding copyright ownership.
  The ASF licenses this file to You under the Apache License, Version 2.0
  (the "License"); you may not use this file except in compliance with
  the License. You may obtain a copy of the License at
  http://www.apache.org/licenses/LICENSE-2.0
  Unless required by applicable law or agreed to in writing, software
  distributed under the License is distributed on an "AS IS" BASIS,
  WITHOUT WARRANTIES OR CONDITIONS OF ANY KIND, either express or implied.
  See the License for the specific language governing permissions and
  limitations under the License.
-->
<project xmlns="http://maven.apache.org/POM/4.0.0" xmlns:xsi="http://www.w3.org/2001/XMLSchema-instance" xsi:schemaLocation="http://maven.apache.org/POM/4.0.0 https://maven.apache.org/xsd/maven-4.0.0.xsd">
    <modelVersion>4.0.0</modelVersion>

    <parent>
        <groupId>org.apache.nifi</groupId>
        <artifactId>nifi-commons</artifactId>
<<<<<<< HEAD
        <version>1.23.2.3.2.3.3-3</version>
=======
        <version>1.23.2.3.2.3.3-SNAPSHOT</version>
>>>>>>> 55804f11
    </parent>

    <artifactId>nifi-site-to-site-client</artifactId>

    <properties>
        <httpclient.group>org.apache.httpcomponents</httpclient.group>
        <httpclient.artifact>httpclient</httpclient.artifact>
        <httpclient.version>${org.apache.httpcomponents.httpclient.version}</httpclient.version>
    </properties>

    <dependencies>
        <dependency>
            <groupId>org.apache.nifi</groupId>
            <artifactId>nifi-api</artifactId>
<<<<<<< HEAD
            <version>1.23.2.3.2.3.3-3</version>
=======
            <version>1.23.2.3.2.3.3-SNAPSHOT</version>
>>>>>>> 55804f11
        </dependency>
        <dependency>
            <groupId>org.apache.nifi</groupId>
            <artifactId>nifi-framework-api</artifactId>
<<<<<<< HEAD
            <version>1.23.2.3.2.3.3-3</version>
=======
            <version>1.23.2.3.2.3.3-SNAPSHOT</version>
>>>>>>> 55804f11
        </dependency>
        <dependency>
            <groupId>org.apache.nifi</groupId>
            <artifactId>nifi-utils</artifactId>
<<<<<<< HEAD
            <version>1.23.2.3.2.3.3-3</version>
=======
            <version>1.23.2.3.2.3.3-SNAPSHOT</version>
>>>>>>> 55804f11
        </dependency>
        <dependency>
            <groupId>org.apache.nifi</groupId>
            <artifactId>nifi-security-utils</artifactId>
<<<<<<< HEAD
            <version>1.23.2.3.2.3.3-3</version>
=======
            <version>1.23.2.3.2.3.3-SNAPSHOT</version>
>>>>>>> 55804f11
        </dependency>
        <dependency>
            <groupId>org.apache.nifi</groupId>
            <artifactId>nifi-security-utils-api</artifactId>
<<<<<<< HEAD
            <version>1.23.2.3.2.3.3-3</version>
=======
            <version>1.23.2.3.2.3.3-SNAPSHOT</version>
>>>>>>> 55804f11
        </dependency>
        <dependency>
            <groupId>org.apache.nifi</groupId>
            <artifactId>nifi-security-ssl</artifactId>
<<<<<<< HEAD
            <version>1.23.2.3.2.3.3-3</version>
=======
            <version>1.23.2.3.2.3.3-SNAPSHOT</version>
>>>>>>> 55804f11
        </dependency>
        <dependency>
            <groupId>org.apache.nifi</groupId>
            <artifactId>nifi-xml-processing</artifactId>
<<<<<<< HEAD
            <version>1.23.2.3.2.3.3-3</version>
=======
            <version>1.23.2.3.2.3.3-SNAPSHOT</version>
>>>>>>> 55804f11
        </dependency>
        <dependency>
            <groupId>org.apache.commons</groupId>
            <artifactId>commons-lang3</artifactId>
        </dependency>
        <dependency>
            <groupId>com.fasterxml.jackson.core</groupId>
            <artifactId>jackson-databind</artifactId>
        </dependency>
        <dependency>
            <groupId>org.apache.nifi</groupId>
            <artifactId>nifi-client-dto</artifactId>
<<<<<<< HEAD
            <version>1.23.2.3.2.3.3-3</version>
=======
            <version>1.23.2.3.2.3.3-SNAPSHOT</version>
>>>>>>> 55804f11
        </dependency>
        <dependency>
            <groupId>${httpclient.group}</groupId>
            <artifactId>${httpclient.artifact}</artifactId>
            <version>${httpclient.version}</version>
            <exclusions>
                <exclusion>
                    <groupId>commons-logging</groupId>
                    <artifactId>commons-logging</artifactId>
                </exclusion>
            </exclusions>
        </dependency>
        <dependency>
            <groupId>org.apache.httpcomponents</groupId>
            <artifactId>httpasyncclient</artifactId>
            <version>4.1.5</version>
            <exclusions>
                <exclusion>
                    <groupId>commons-logging</groupId>
                    <artifactId>commons-logging</artifactId>
                </exclusion>
            </exclusions>
        </dependency>
        <dependency>
            <groupId>org.slf4j</groupId>
            <artifactId>slf4j-api</artifactId>
        </dependency>
        <dependency>
            <groupId>org.slf4j</groupId>
            <artifactId>jcl-over-slf4j</artifactId>
        </dependency>
        <dependency>
            <groupId>org.eclipse.jetty</groupId>
            <artifactId>jetty-server</artifactId>
            <version>${jetty.version}</version>
            <scope>test</scope>
        </dependency>
        <dependency>
            <groupId>org.eclipse.jetty</groupId>
            <artifactId>jetty-servlet</artifactId>
            <scope>test</scope>
        </dependency>
        <dependency>
            <groupId>org.littleshoot</groupId>
            <artifactId>littleproxy</artifactId>
            <version>1.1.2</version>
            <scope>test</scope>
        </dependency>
        <dependency>
            <groupId>org.codehaus.groovy</groupId>
            <artifactId>groovy-test</artifactId>
            <scope>test</scope>
        </dependency>
        <dependency>
            <groupId>javax.validation</groupId>
            <artifactId>validation-api</artifactId>
            <version>2.0.1.Final</version>
        </dependency>
    </dependencies>
    <profiles>
        <profile>
            <!-- This profile, activating when compiling on Java versions above 1.8, provides configuration changes to
                 allow NiFi to be compiled on those JDKs. -->
            <id>jigsaw</id>
            <activation>
                <jdk>(1.8,)</jdk>
            </activation>
            <properties>
                <httpclient.group>org.apache.httpcomponents.client5</httpclient.group>
                <httpclient.artifact>httpclient5</httpclient.artifact>
                <httpclient.version>5.0-beta4</httpclient.version>
            </properties>
            <dependencies>
                <dependency>
                    <groupId>jakarta.xml.bind</groupId>
                    <artifactId>jakarta.xml.bind-api</artifactId>
                </dependency>
                <dependency>
                    <groupId>org.glassfish.jaxb</groupId>
                    <artifactId>jaxb-runtime</artifactId>
                </dependency>
            </dependencies>
        </profile>
    </profiles>
</project><|MERGE_RESOLUTION|>--- conflicted
+++ resolved
@@ -19,11 +19,7 @@
     <parent>
         <groupId>org.apache.nifi</groupId>
         <artifactId>nifi-commons</artifactId>
-<<<<<<< HEAD
-        <version>1.23.2.3.2.3.3-3</version>
-=======
         <version>1.23.2.3.2.3.3-SNAPSHOT</version>
->>>>>>> 55804f11
     </parent>
 
     <artifactId>nifi-site-to-site-client</artifactId>
@@ -38,65 +34,37 @@
         <dependency>
             <groupId>org.apache.nifi</groupId>
             <artifactId>nifi-api</artifactId>
-<<<<<<< HEAD
-            <version>1.23.2.3.2.3.3-3</version>
-=======
             <version>1.23.2.3.2.3.3-SNAPSHOT</version>
->>>>>>> 55804f11
         </dependency>
         <dependency>
             <groupId>org.apache.nifi</groupId>
             <artifactId>nifi-framework-api</artifactId>
-<<<<<<< HEAD
-            <version>1.23.2.3.2.3.3-3</version>
-=======
             <version>1.23.2.3.2.3.3-SNAPSHOT</version>
->>>>>>> 55804f11
         </dependency>
         <dependency>
             <groupId>org.apache.nifi</groupId>
             <artifactId>nifi-utils</artifactId>
-<<<<<<< HEAD
-            <version>1.23.2.3.2.3.3-3</version>
-=======
             <version>1.23.2.3.2.3.3-SNAPSHOT</version>
->>>>>>> 55804f11
         </dependency>
         <dependency>
             <groupId>org.apache.nifi</groupId>
             <artifactId>nifi-security-utils</artifactId>
-<<<<<<< HEAD
-            <version>1.23.2.3.2.3.3-3</version>
-=======
             <version>1.23.2.3.2.3.3-SNAPSHOT</version>
->>>>>>> 55804f11
         </dependency>
         <dependency>
             <groupId>org.apache.nifi</groupId>
             <artifactId>nifi-security-utils-api</artifactId>
-<<<<<<< HEAD
-            <version>1.23.2.3.2.3.3-3</version>
-=======
             <version>1.23.2.3.2.3.3-SNAPSHOT</version>
->>>>>>> 55804f11
         </dependency>
         <dependency>
             <groupId>org.apache.nifi</groupId>
             <artifactId>nifi-security-ssl</artifactId>
-<<<<<<< HEAD
-            <version>1.23.2.3.2.3.3-3</version>
-=======
             <version>1.23.2.3.2.3.3-SNAPSHOT</version>
->>>>>>> 55804f11
         </dependency>
         <dependency>
             <groupId>org.apache.nifi</groupId>
             <artifactId>nifi-xml-processing</artifactId>
-<<<<<<< HEAD
-            <version>1.23.2.3.2.3.3-3</version>
-=======
             <version>1.23.2.3.2.3.3-SNAPSHOT</version>
->>>>>>> 55804f11
         </dependency>
         <dependency>
             <groupId>org.apache.commons</groupId>
@@ -109,11 +77,7 @@
         <dependency>
             <groupId>org.apache.nifi</groupId>
             <artifactId>nifi-client-dto</artifactId>
-<<<<<<< HEAD
-            <version>1.23.2.3.2.3.3-3</version>
-=======
             <version>1.23.2.3.2.3.3-SNAPSHOT</version>
->>>>>>> 55804f11
         </dependency>
         <dependency>
             <groupId>${httpclient.group}</groupId>
