<?xml version="1.0"?>
<!--
  Licensed to the Apache Software Foundation (ASF) under one or more
  contributor license agreements.  See the NOTICE file distributed with
  this work for additional information regarding copyright ownership.
  The ASF licenses this file to You under the Apache License, Version 2.0
  (the "License"); you may not use this file except in compliance with
  the License.  You may obtain a copy of the License at
      http://www.apache.org/licenses/LICENSE-2.0
  Unless required by applicable law or agreed to in writing, software
  distributed under the License is distributed on an "AS IS" BASIS,
  WITHOUT WARRANTIES OR CONDITIONS OF ANY KIND, either express or implied.
  See the License for the specific language governing permissions and
  limitations under the License.
-->
<project xmlns="http://maven.apache.org/POM/4.0.0" xmlns:xsi="http://www.w3.org/2001/XMLSchema-instance" xsi:schemaLocation="http://maven.apache.org/POM/4.0.0 http://maven.apache.org/xsd/maven-4.0.0.xsd">
    <modelVersion>4.0.0</modelVersion>
    <parent>
        <groupId>org.apache.nifi</groupId>
        <artifactId>nifi-commons</artifactId>
<<<<<<< HEAD
        <version>1.9.2-SNAPSHOT</version>
    </parent>
    <artifactId>nifi-json-utils</artifactId>
    <version>1.9.2-SNAPSHOT</version>
=======
        <version>1.9.3-SNAPSHOT</version>
    </parent>
    <artifactId>nifi-json-utils</artifactId>
    <version>1.9.3-SNAPSHOT</version>
>>>>>>> 4255528a
    <packaging>jar</packaging>
    <dependencies>
        <dependency>
            <groupId>org.apache.nifi</groupId>
            <artifactId>nifi-api</artifactId>
<<<<<<< HEAD
            <version>1.9.2-SNAPSHOT</version>
=======
            <version>1.9.3-SNAPSHOT</version>
>>>>>>> 4255528a
        </dependency>
        <dependency>
            <groupId>com.fasterxml.jackson.core</groupId>
            <artifactId>jackson-databind</artifactId>
            <version>2.9.7</version>
            <scope>compile</scope>
        </dependency>
    </dependencies>
</project><|MERGE_RESOLUTION|>--- conflicted
+++ resolved
@@ -18,27 +18,16 @@
     <parent>
         <groupId>org.apache.nifi</groupId>
         <artifactId>nifi-commons</artifactId>
-<<<<<<< HEAD
-        <version>1.9.2-SNAPSHOT</version>
-    </parent>
-    <artifactId>nifi-json-utils</artifactId>
-    <version>1.9.2-SNAPSHOT</version>
-=======
         <version>1.9.3-SNAPSHOT</version>
     </parent>
     <artifactId>nifi-json-utils</artifactId>
     <version>1.9.3-SNAPSHOT</version>
->>>>>>> 4255528a
     <packaging>jar</packaging>
     <dependencies>
         <dependency>
             <groupId>org.apache.nifi</groupId>
             <artifactId>nifi-api</artifactId>
-<<<<<<< HEAD
-            <version>1.9.2-SNAPSHOT</version>
-=======
             <version>1.9.3-SNAPSHOT</version>
->>>>>>> 4255528a
         </dependency>
         <dependency>
             <groupId>com.fasterxml.jackson.core</groupId>
