--- conflicted
+++ resolved
@@ -18,11 +18,7 @@
     <parent>
         <groupId>org.apache.nifi</groupId>
         <artifactId>nifi-commons</artifactId>
-<<<<<<< HEAD
-        <version>1.23.2.3.2.3.3-3</version>
-=======
         <version>1.23.2.3.2.3.3-SNAPSHOT</version>
->>>>>>> 55804f11
     </parent>
     <artifactId>nifi-socket-utils</artifactId>
     <description>Utilities for socket communication</description>
@@ -34,20 +30,12 @@
         <dependency>
             <groupId>org.apache.nifi</groupId>
             <artifactId>nifi-security-utils</artifactId>
-<<<<<<< HEAD
-            <version>1.23.2.3.2.3.3-3</version>
-=======
             <version>1.23.2.3.2.3.3-SNAPSHOT</version>
->>>>>>> 55804f11
         </dependency>
         <dependency>
             <groupId>org.apache.nifi</groupId>
             <artifactId>nifi-logging-utils</artifactId>
-<<<<<<< HEAD
-            <version>1.23.2.3.2.3.3-3</version>
-=======
             <version>1.23.2.3.2.3.3-SNAPSHOT</version>
->>>>>>> 55804f11
         </dependency>
         <dependency>
             <groupId>commons-net</groupId>
@@ -64,11 +52,7 @@
         <dependency>
             <groupId>org.apache.nifi</groupId>
             <artifactId>nifi-properties</artifactId>
-<<<<<<< HEAD
-            <version>1.23.2.3.2.3.3-3</version>
-=======
             <version>1.23.2.3.2.3.3-SNAPSHOT</version>
->>>>>>> 55804f11
         </dependency>
     </dependencies>
 </project>