--- conflicted
+++ resolved
@@ -14,11 +14,7 @@
     <parent>
         <groupId>org.apache.nifi</groupId>
         <artifactId>nifi</artifactId>
-<<<<<<< HEAD
-        <version>1.23.2.3.2.3.3-3</version>
-=======
         <version>1.23.2.3.2.3.3-SNAPSHOT</version>
->>>>>>> 55804f11
     </parent>
     <artifactId>nifi-bootstrap</artifactId>
     <packaging>jar</packaging>
@@ -31,76 +27,44 @@
         <dependency>
             <groupId>org.apache.nifi</groupId>
             <artifactId>nifi-api</artifactId>
-<<<<<<< HEAD
-            <version>1.23.2.3.2.3.3-3</version>
-=======
             <version>1.23.2.3.2.3.3-SNAPSHOT</version>
->>>>>>> 55804f11
             <scope>compile</scope>
         </dependency>
         <dependency>
             <groupId>org.apache.nifi</groupId>
             <artifactId>nifi-deprecation-log</artifactId>
-<<<<<<< HEAD
-            <version>1.23.2.3.2.3.3-3</version>
-=======
             <version>1.23.2.3.2.3.3-SNAPSHOT</version>
->>>>>>> 55804f11
         </dependency>
         <dependency>
             <groupId>org.apache.nifi</groupId>
             <artifactId>nifi-bootstrap-utils</artifactId>
-<<<<<<< HEAD
-            <version>1.23.2.3.2.3.3-3</version>
-=======
             <version>1.23.2.3.2.3.3-SNAPSHOT</version>
->>>>>>> 55804f11
         </dependency>
         <dependency>
             <groupId>org.apache.nifi</groupId>
             <artifactId>nifi-utils</artifactId>
-<<<<<<< HEAD
-            <version>1.23.2.3.2.3.3-3</version>
-=======
             <version>1.23.2.3.2.3.3-SNAPSHOT</version>
->>>>>>> 55804f11
         </dependency>
         <dependency>
             <groupId>org.apache.nifi</groupId>
             <artifactId>nifi-security-utils</artifactId>
-<<<<<<< HEAD
-            <version>1.23.2.3.2.3.3-3</version>
-=======
             <version>1.23.2.3.2.3.3-SNAPSHOT</version>
->>>>>>> 55804f11
         </dependency>
         <dependency>
             <groupId>org.apache.nifi</groupId>
             <artifactId>nifi-xml-processing</artifactId>
-<<<<<<< HEAD
-            <version>1.23.2.3.2.3.3-3</version>
-=======
             <version>1.23.2.3.2.3.3-SNAPSHOT</version>
->>>>>>> 55804f11
         </dependency>
         <dependency>
             <groupId>org.apache.nifi</groupId>
             <artifactId>nifi-flow-encryptor</artifactId>
-<<<<<<< HEAD
-            <version>1.23.2.3.2.3.3-3</version>
-=======
             <version>1.23.2.3.2.3.3-SNAPSHOT</version>
->>>>>>> 55804f11
             <scope>runtime</scope>
         </dependency>
         <dependency>
             <groupId>org.apache.nifi</groupId>
             <artifactId>nifi-single-user-utils</artifactId>
-<<<<<<< HEAD
-            <version>1.23.2.3.2.3.3-3</version>
-=======
             <version>1.23.2.3.2.3.3-SNAPSHOT</version>
->>>>>>> 55804f11
             <scope>runtime</scope>
         </dependency>
         <!-- Jakarta Mail 1 required for compatibility with Jakarta Activation 1 used with JAXB 2 -->
@@ -129,11 +93,7 @@
         <dependency>
             <groupId>org.apache.nifi</groupId>
             <artifactId>nifi-expression-language</artifactId>
-<<<<<<< HEAD
-            <version>1.23.2.3.2.3.3-3</version>
-=======
             <version>1.23.2.3.2.3.3-SNAPSHOT</version>
->>>>>>> 55804f11
         </dependency>
         <dependency>
             <groupId>org.apache.commons</groupId>
@@ -153,20 +113,12 @@
         <dependency>
             <groupId>org.apache.nifi</groupId>
             <artifactId>nifi-properties-loader</artifactId>
-<<<<<<< HEAD
-            <version>1.23.2.3.2.3.3-3</version>
-=======
             <version>1.23.2.3.2.3.3-SNAPSHOT</version>
->>>>>>> 55804f11
         </dependency>
         <dependency>
             <groupId>org.apache.nifi</groupId>
             <artifactId>nifi-mock</artifactId>
-<<<<<<< HEAD
-            <version>1.23.2.3.2.3.3-3</version>
-=======
             <version>1.23.2.3.2.3.3-SNAPSHOT</version>
->>>>>>> 55804f11
             <scope>test</scope>
         </dependency>
     </dependencies>
